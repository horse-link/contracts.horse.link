--- conflicted
+++ resolved
@@ -199,10 +199,6 @@
 
 ### Deployment to Mainnet
 
-<<<<<<< HEAD
-
-=======
->>>>>>> 9ff2235e
 ### Contract addresses
 
 Deployed addresses are saved in `/contracts.json` for each network. This file should be committed so that addresses are managed by git.
