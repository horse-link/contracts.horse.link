// SPDX-License-Identifier: MIT
pragma solidity ^0.8.0;
import "./ERC4626Metadata.sol";
import "@openzeppelin/contracts/token/ERC20/presets/ERC20PresetMinterPauser.sol";
import "@openzeppelin/contracts/interfaces/IERC20Metadata.sol";
import "@openzeppelin/contracts/access/Ownable.sol";
import "@openzeppelin/contracts/utils/math/Math.sol";

contract Vault is ERC4626Metadata, Ownable {

    using Math for uint256;

    //Mapping address => uint256
    mapping(address => uint256) public marketAllowance;
    
    // These will change to allow multiple markets
    address private _market;
    uint8 private immutable _decimals;
    address private _self;

    constructor(IERC20Metadata asset_)
    ERC4626Metadata(
        asset_
    ) 
    ERC20(
        string(abi.encodePacked("HL ", asset_.name())),
        string(abi.encodePacked("HL", asset_.symbol()))
    ) {
        require(
            address(asset_) != address(0),
            "Underlying address is invalid"
        );
        _decimals = IERC20Metadata(asset_).decimals();
        _self = address(this);
    }

    // Override decimals to be the same as the underlying asset
    function decimals() public view override (ERC20) returns (uint8) {
        return _decimals;
    }

    function setMarket(address market, uint256 max) public onlyOwner {
        require(_market == address(0), "setMarket: Market already set");
        _market = market;
        IERC20(asset()).approve(_market, max);
    }

    function getMarket() external view returns (address) {
        return _market;
    }

    function getPerformance() external view returns (uint256) {
        return _getPerformance();
    }

    function _getPerformance() private view returns (uint256) {
        uint256 underlyingBalance = totalAssets();
        if (underlyingBalance > 0)
            return (totalSupply() * 100) / underlyingBalance;

        return 0;
    }

    function _availableAssets() internal view returns(uint256) {
        uint256 inPlay = IERC20(asset()).balanceOf(_market);
        return totalAssets() - inPlay;       
    }

    function _convertToAssets(uint256 shares, Math.Rounding rounding) internal view override withMarket() returns (uint256 assets) {
        uint256 supply = totalSupply();      
        return
            (supply == 0)
                ? shares.mulDiv(10**ERC20(asset()).decimals(), 10**decimals(), rounding)
                : shares.mulDiv(_availableAssets(), supply, rounding);
    }

    function _convertToShares(uint256 assets, Math.Rounding rounding) internal view override returns (uint256 shares) {
        uint256 supply = totalSupply();
        return
            (assets == 0 || supply == 0)
                ? assets.mulDiv(10**decimals(), 10**ERC20(asset()).decimals(), rounding)
                : assets.mulDiv(supply, _availableAssets(), rounding);
    }

    // If receiver is omitted, use the sender
    function deposit(uint256 assets, address receiver) public override returns (uint256) {
        if (receiver == address(0)) receiver = _msgSender();
<<<<<<< HEAD
        return super.deposit(assets, receiver);
    }

    function getMarketAllowance() external view withMarket() returns (uint256) {
        // TODO: This will change to allow multiple markets, using msg.sender
        uint256 allowance = ERC20(asset()).allowance(_self, _market);
        if (allowance > totalAssets()) {
            return totalAssets();
        }
        
        return allowance;
=======

        shares = _convertToShares(assets);
        _mint(receiver, shares);
        _totalSupply += shares;
        _balances[msg.sender] += shares;

        _underlying.transferFrom(receiver, _self, assets);

        emit Deposit(receiver, assets);
    }

    function maxWithdraw(
        address owner
    ) external view returns (uint256 maxAssets) {
        maxAssets = _balances[owner];
    }

    function previewWithdraw(
        uint256 assets
    ) external view returns (uint256 shares) {
        shares = _previewWithdraw(assets);
    }

    function _previewWithdraw(uint256 assets) private view returns (uint256) {
        uint256 underlyingBalance = _underlying.balanceOf(
            _self
        );
        uint256 inPlay = _underlying.balanceOf(_market);

        return (assets * underlyingBalance) / (underlyingBalance + inPlay);
    }

    // Exit your position
    function withdraw(uint256 shares) external {
        uint256 balance = _balances[msg.sender];
        require(balance >= shares, "withdraw: You do not have enough shares");

        uint256 amount = _previewWithdraw(shares);
        _totalSupply -= amount;
        _balances[msg.sender] -= shares;
        _burn(msg.sender, shares);

        _underlying.transfer(msg.sender, amount);

        emit Withdraw(msg.sender, balance);
>>>>>>> 2e059e18
    }

    modifier onlyMarket() {
        require(_market != address(0), "onlyMarket: Market not set");
        require(
            msg.sender == _market,
            "onlyMarket: Only the market can call this function"
        );
        _;
    }

    modifier withMarket() {
        require(
            _market != address(0),
            "deposit: Not allowed until market is set"
        );
        _;
    }
}<|MERGE_RESOLUTION|>--- conflicted
+++ resolved
@@ -85,11 +85,10 @@
     // If receiver is omitted, use the sender
     function deposit(uint256 assets, address receiver) public override returns (uint256) {
         if (receiver == address(0)) receiver = _msgSender();
-<<<<<<< HEAD
         return super.deposit(assets, receiver);
     }
 
-    function getMarketAllowance() external view withMarket() returns (uint256) {
+    function getMarketAllowance() external view withMarket returns (uint256) {
         // TODO: This will change to allow multiple markets, using msg.sender
         uint256 allowance = ERC20(asset()).allowance(_self, _market);
         if (allowance > totalAssets()) {
@@ -97,53 +96,6 @@
         }
         
         return allowance;
-=======
-
-        shares = _convertToShares(assets);
-        _mint(receiver, shares);
-        _totalSupply += shares;
-        _balances[msg.sender] += shares;
-
-        _underlying.transferFrom(receiver, _self, assets);
-
-        emit Deposit(receiver, assets);
-    }
-
-    function maxWithdraw(
-        address owner
-    ) external view returns (uint256 maxAssets) {
-        maxAssets = _balances[owner];
-    }
-
-    function previewWithdraw(
-        uint256 assets
-    ) external view returns (uint256 shares) {
-        shares = _previewWithdraw(assets);
-    }
-
-    function _previewWithdraw(uint256 assets) private view returns (uint256) {
-        uint256 underlyingBalance = _underlying.balanceOf(
-            _self
-        );
-        uint256 inPlay = _underlying.balanceOf(_market);
-
-        return (assets * underlyingBalance) / (underlyingBalance + inPlay);
-    }
-
-    // Exit your position
-    function withdraw(uint256 shares) external {
-        uint256 balance = _balances[msg.sender];
-        require(balance >= shares, "withdraw: You do not have enough shares");
-
-        uint256 amount = _previewWithdraw(shares);
-        _totalSupply -= amount;
-        _balances[msg.sender] -= shares;
-        _burn(msg.sender, shares);
-
-        _underlying.transfer(msg.sender, amount);
-
-        emit Withdraw(msg.sender, balance);
->>>>>>> 2e059e18
     }
 
     modifier onlyMarket() {
