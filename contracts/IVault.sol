--- conflicted
+++ resolved
@@ -1,26 +1,12 @@
 // SPDX-License-Identifier: MIT
 pragma solidity =0.8.10;
 
-<<<<<<< HEAD
 import "@openzeppelin/contracts/token/ERC20/extensions/IERC20Metadata.sol";
 import "@openzeppelin/contracts/interfaces/IERC4626.sol";
 
 interface IVault is IERC20Metadata, IERC4626 {
     function getPerformance() external view returns (uint256);
-=======
-interface IVault {
-    function asset() external view returns (address);
-
-    function deposit(
-        uint256 assets,
-        address receiver
-    ) external returns (uint256 shares);
-
-    function getPerformance() external view returns (uint256);
-
     function getMarket() external view returns (address);
     function getMarketAllowance() external view returns (uint256);
->>>>>>> 8d962b41
     function setMarket(address market, uint256 max) external;
-    function getMarket() external view returns (address);
 }