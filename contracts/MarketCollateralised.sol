// SPDX-License-Identifier: MIT
pragma solidity =0.8.15;
pragma abicoder v2;

import "./Market.sol";


abstract contract MarketCollateralised is Market {
	// MarketID => amount of collateral taken for this market
	mapping(bytes16 => uint256) private _marketCollateral;
	uint256 internal _totalCollateral;
	mapping(bytes16 => bytes16) internal _mostExpensivePropositionId;
	mapping(uint256 => uint256) internal _betExposure;

	function getMarketCollateral(
		bytes16 marketId
	) external view returns (uint256) {
		return _marketCollateral[marketId];
	}

	function _payout(uint256 index, uint8 result) internal override {
		require(
			_bets[index].payoutDate < block.timestamp,
			"_payout: Payout date not reached"
		);

		// Deduct from total exposure
		_totalExposure -= _betExposure[index];

		if (result == SCRATCHED) {
			// Transfer the bet amount to the owner of the NFT
			IERC20(_vault.asset()).transfer(
				ownerOf(index),
				_bets[index].amount
			);
		} 
		
		address underlying = _vault.asset();
		if (result == WINNER) {
			// Send the payout to the NFT owner
			//_totalCollateral -= _bets[index].payout - _bets[index].amount; //WRONG!
			_totalCollateral -= _betExposure[index];
			IERC20(underlying).transfer(ownerOf(index), _bets[index].payout);
		} else {
			// Else, the bet was a loser
			// Send the bet amount to the vault
			IERC20(underlying).transfer(address(_vault), _bets[index].amount);
		}
	}

	function _isMostExpensiveProposition(
		bytes16 propositionId,
		bytes16 marketId
	) internal view returns (bool) {
		return
			keccak256(abi.encodePacked(propositionId)) ==
			keccak256(abi.encodePacked(_mostExpensivePropositionId[marketId]));
	}

	// Overidden to make this "collateralised" - it will hold on to the collateral amounts for future bets
	// If the payout for this proposition will be greater than the amount of collateral set aside for the market
	// Return the new exposure amount
	// wager and payout are not required in this implement because the calculation is based on:
	// 1. The amount of collateral already set aside for the market
	// 2. The size of the most expensive proposition in the market
	// 3. The potential payout of this proposition (which already includes the current wager)
	function _obtainCollateral(
		uint256 index,
		bytes16 marketId,
<<<<<<< HEAD
		bytes16 propositionId,
		uint256 /*wager*/,
		uint256 /*payout*/
	) internal override returns (uint256) {
		uint256 result; // The amount we borrowed from the vault. This amount will be added to the total exposure
=======
		bytes16 propositionId
	) internal virtual returns (uint256) {
		uint256 result;
>>>>>>> 83109865
		uint256 internalCollateralToUse;
		
		// The collateral reserved for this race
		uint256 existingCollateral = _marketCollateral[marketId] + _marketTotal[marketId];
		
		if (_potentialPayout[propositionId] > existingCollateral) {

			// Get any additional collateral we need for this race
			_mostExpensivePropositionId[marketId] = propositionId;
			
			// The amount to borrow starts as the difference between the potential payout and the existing collateral on this race
			result = _potentialPayout[propositionId] - existingCollateral;
			
			// If the total amount of collateral in the contracts is greater than the amount backing bets, we can use some
			if (_totalCollateral > _totalExposure) {
				// We have some collateral available to use (from previous bets
				// The amount of collateral available to use is the total collateral minus the total exposure
				uint256 internallyAvailableCollateral = _totalCollateral - _totalExposure;

				// We can only use the amount of collateral that is available
				internalCollateralToUse = Math.min(result, internallyAvailableCollateral);
				
				// Add that to market collateral, because that's now allocated to this market
				_marketCollateral[marketId] += internalCollateralToUse;
			}

			// If the amount we need to borrow is greater than the amount of collateral we can use, we need to get more collateral from the Vault
			if (internalCollateralToUse < result) {
				// We need to get more collateral from the Vault
				result = result - internalCollateralToUse;
				IERC20(_vault.asset()).transferFrom(
					address(_vault),
					_self,
					result
				);
<<<<<<< HEAD
				// Add the amount we borrowed to the total collateral
=======
				
				emit Borrowed(index, result);

>>>>>>> 83109865
				_totalCollateral += result;
			}
			// Add the amount we borrowed to the race collateral
			_marketCollateral[marketId] += result;
		}
		// Store the amount of exposure that this bet added. This will be deducted from the total exposure when the bet is paid out
		_betExposure[_bets.length] = result;
		return result; // To be added to total exposure
	}

	function getTotalCollateral() external view returns (uint256) {
		return _totalCollateral;
	}

	// Return any unused collateral to the Vault
	function refundCollateral() external onlyOwner {
		require(_totalCollateral > _totalExposure, "refundCollateral: No collateral to refund");
		
		IERC20(_vault.asset()).transfer(
			address(_vault),
			_totalCollateral - _totalExposure
		);
		_totalCollateral = _totalExposure;
	}
}<|MERGE_RESOLUTION|>--- conflicted
+++ resolved
@@ -67,17 +67,10 @@
 	function _obtainCollateral(
 		uint256 index,
 		bytes16 marketId,
-<<<<<<< HEAD
-		bytes16 propositionId,
-		uint256 /*wager*/,
-		uint256 /*payout*/
-	) internal override returns (uint256) {
-		uint256 result; // The amount we borrowed from the vault. This amount will be added to the total exposure
-=======
 		bytes16 propositionId
 	) internal virtual returns (uint256) {
 		uint256 result;
->>>>>>> 83109865
+
 		uint256 internalCollateralToUse;
 		
 		// The collateral reserved for this race
@@ -113,13 +106,9 @@
 					_self,
 					result
 				);
-<<<<<<< HEAD
-				// Add the amount we borrowed to the total collateral
-=======
-				
+
+				// Add the amount we borrowed to the total collateral				
 				emit Borrowed(index, result);
-
->>>>>>> 83109865
 				_totalCollateral += result;
 			}
 			// Add the amount we borrowed to the race collateral
