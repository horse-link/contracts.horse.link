--- conflicted
+++ resolved
@@ -443,11 +443,6 @@
 	function _refund(uint64 index) internal virtual {
 		Bet memory bet = _bets[index];
 
-<<<<<<< HEAD
-		bet.settled = true;
-		
-=======
->>>>>>> 925ed590
 		uint256 loan = _bets[index].payout - _bets[index].amount;
 		_totalExposure -= loan;
 		_totalInPlay -= _bets[index].amount;
@@ -536,12 +531,8 @@
 			assert(rate > 100_000);
 
 			// Transfer the bet amount plus interest to the vault
-<<<<<<< HEAD
-			uint256 repayment = loan * rate / 100_000;
-=======
+
 			uint256 repayment = (loan * rate) / 100_000;
-			uint256 winnings = payout - repayment;
->>>>>>> 925ed590
 
 			if (payout > repayment) {
 				// Transfer the rest to the market owner
