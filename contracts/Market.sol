--- conflicted
+++ resolved
@@ -26,12 +26,10 @@
 
 contract Market is Ownable, ERC721 {
 	uint256 private constant MAX = 32;
-<<<<<<< HEAD
-	uint8 private immutable _fee;
-=======
+	int256 private constant PRECISION = 1_000;
 	int256 private constant PRECISION = 1_000;
 	uint8 private immutable _margin;
->>>>>>> 33388f79
+
 	IVault private immutable _vault;
 	address private immutable _self;
 	IOracle private immutable _oracle;
@@ -65,11 +63,7 @@
 		uint8 margin,
 		address oracle
 	)
-<<<<<<< HEAD
-	ERC721("HorseLink Bet Slip", "HLBS") {
-=======
 	ERC721("Horse Link Bet Slip", "HL-BET") {
->>>>>>> 33388f79
 		assert(address(vault) != address(0));
 		_self = address(this);
 		_vault = vault;
@@ -166,21 +160,11 @@
 		return _getOdds(wager, odds, propositionId);
 	}
 
-<<<<<<< HEAD
 	function _getOdds(
 		uint256 wager,
 		uint256 odds,
 		bytes16 propositionId
 	) internal view returns (uint256) {
-=======
-    function _getOdds(
-        int256 wager,
-        int256 odds,
-        bytes16 propositionId
-    ) private view returns (int256) {
-        address underlying = _vault.asset();
-        require(underlying != address(0), "_getOdds: Invalid underlying address");
->>>>>>> 33388f79
 
 		if (wager == 0 || odds == 0) return 0;
 
