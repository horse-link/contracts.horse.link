--- conflicted
+++ resolved
@@ -155,19 +155,7 @@
 		)
 	{
 		Bet memory bet = _bets[index];
-<<<<<<< HEAD
-		return (
-			bet.amount,
-			bet.payout,
-			bet.payoutDate,
-			bet.settled,
-			bet.owner,
-			bet.marketId,
-			bet.propositionId
-		);
-=======
 		return (bet.amount, bet.payout, bet.payoutDate, bet.settled, bet.marketId, bet.propositionId);
->>>>>>> 497dad4d
 	}
 
 	function getOdds(
@@ -296,19 +284,7 @@
 
 		uint64 index = _getCount();
 		_bets.push(
-<<<<<<< HEAD
-			Bet(
-				propositionId,
-				marketId,
-				wager,
-				payout,
-				end,
-				false,
-				_msgSender()
-			)
-=======
 			Bet(propositionId, marketId, wager, payout, end, false)
->>>>>>> 497dad4d
 		);
 		_marketBets[marketId].push(index);
 		_mint(_msgSender(), index);
@@ -349,39 +325,15 @@
 		_payout(index, result);		
 		_totalInPlay -= _bets[index].amount;
 		_inplayCount--;
+		emit Settled(index, _bets[index].payout, result, result ? ownerOf(index) : address(_vault));
 		_burn(index);
-		emit Settled(index, _bets[index].payout, result, result ? _bets[index].owner : address(_vault));
-	}
-
-<<<<<<< HEAD
+	}
+
 	function _payout(uint256 index, bool result) internal virtual {
-		address recipient = result ? _bets[index].owner : address(_vault.asset());
+		address recipient = result ? ownerOf(index) : address(_vault.asset());
 		IERC20(_vault.asset()).transfer(recipient, _bets[index].payout);
 		_totalExposure -= _bets[index].payout - _bets[index].amount;
 	}
-=======
-	function _payout(uint256 index, bool result) private {
-		require(
-			_bets[index].payoutDate < block.timestamp,
-			"_settle: Payout date not reached"
-		);
-
-        _totalInPlay -= _bets[index].amount;
-        _totalExposure -= _bets[index].payout - _bets[index].amount;
-        _inplayCount --;
-
-        address underlying = _vault.asset();
-		// Transfer the proceeds to the owner of the NFT
-		address recipient = ownerOf(index);
-
-        if (result == false) {
-            // Transfer the proceeds to the vault, less market margin
-            recipient = address(_vault);
-        }
-
-		IERC20(underlying).transfer(recipient, _bets[index].payout);
-		_burn(index);
->>>>>>> 497dad4d
 
 	// Allow the Vault to provide cover for this market
 	// Standard implementation is to request cover for each and every bet
