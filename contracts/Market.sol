// SPDX-License-Identifier: MIT
pragma solidity =0.8.15;
pragma abicoder v2;

import "@openzeppelin/contracts/access/Ownable.sol";
import "@openzeppelin/contracts/token/ERC20/IERC20.sol";
import "@openzeppelin/contracts/token/ERC721/ERC721.sol";
//import "@openzeppelin/contracts/token/ERC20/utils/SafeERC20.sol";
import "@openzeppelin/contracts/utils/Strings.sol";


import "./IVault.sol";
import "./IMarket.sol";
import "./IOracle.sol";
import "./SignatureLib.sol";
import "./OddsLib.sol";

// Put these in the ERC721 contract
struct Bet {
	bytes16 propositionId;
	bytes16 marketId;
	uint256 amount;
	uint256 payout;
	uint256 payoutDate;
	uint256 created;
	bool settled;
}

uint256 constant MARGIN = 1500000;

contract Market is IMarket, Ownable, ERC721 {
	using Strings for uint256;
	//using SafeERC20 for IERC20;

	string public constant baseURI = "https://alpha.horse.link/api/bets/";

	uint8 internal immutable _margin;
	IVault internal immutable _vault;
	address internal immutable _self;
	IOracle internal immutable _oracle;

	uint256 internal _inplayCount; // running count of bets
	Bet[] internal _bets;

	// MarketID => Bets Indexes
	mapping(bytes16 => uint64[]) internal _marketBets;

	// MarketID => amount bet
	mapping(bytes16 => uint256) internal _marketTotal;

	// MarketID => PropositionID => amount bet
	mapping(bytes16 => mapping(uint16 => uint256)) internal _marketBetAmount;

	// PropositionID => winnings that could be paid out for this proposition
	mapping(bytes16 => uint256) internal _potentialPayout;

	uint256 internal _totalInPlay;
	uint256 internal _totalExposure;

	// Can claim after this period regardless
	uint256 public immutable timeout;

	mapping(address => bool) private _signers;

	// Race result constants
    uint8 internal constant WINNER = 0x01;
    uint8 internal constant LOSER = 0x02;
    uint8 internal constant SCRATCHED = 0x03;

	constructor(
		IVault vault,
		uint8 margin,
		uint8 timeoutDays,
		address oracle
	) ERC721("Horse Link Bet Slip", "HL-BET") {
		assert(address(vault) != address(0));
		_self = address(this);
		_vault = vault;
		_margin = margin;
		_oracle = IOracle(oracle);
		_signers[owner()] = true;

		timeout = timeoutDays * 1 days;
	}

	function tokenURI(uint256 tokenId) public view virtual override returns (string memory) {
        return string(abi.encodePacked(baseURI, Strings.toHexString(uint256(uint160(_self)), 20), "/", tokenId.toString()));
    }

	function getMargin() external view returns (uint8) {
		return _margin;
	}

	function getTotalInPlay() external view returns (uint256) {
		return _totalInPlay;
	}

	function getInPlayCount() external view returns (uint256) {
		return _inplayCount;
	}

	function getCount() external view returns (uint64) {
		return _getCount();
	}

	function _getCount() private view returns (uint64) {
		return uint64(_bets.length);
	}

	function getTotalExposure() external view returns (uint256) {
		return _totalExposure;
	}

	function getOracleAddress() external view returns (address) {
		return address(_oracle);
	}

	function getVaultAddress() external view returns (address) {
		return address(_vault);
	}

	function getExpiry(uint64 index) external view returns (uint256) {
		return _getExpiry(index);
	}


	function getMarketTotal(bytes16 marketId)
		external
		view
		returns (uint256)
	{
		return _marketTotal[marketId];
	}

	function _getExpiry(uint64 index) internal view returns (uint256) {
		return _bets[index].payoutDate + timeout;
	}

	function getBetByIndex(uint64 index)
		external
		view
		returns (
			uint256,
			uint256,
			uint256, // payoutDate
			uint256, // created
			bool,
			bytes16, // marketId
			bytes16 // propositionId
		)
	{
		return _getBet(index);
	}

	function _getBet(uint64 index)
		internal
		view
		returns (
			uint256,
			uint256,
			uint256,
			uint256,
			bool,
			bytes16,
			bytes16
		)
	{
		Bet memory bet = _bets[index];
		return (bet.amount, bet.payout, bet.payoutDate, bet.created, bet.settled, bet.marketId, bet.propositionId);
	}

	function getOdds(
		uint256 wager,
		uint256 odds,
		bytes16 propositionId,
		bytes16 marketId
	) external view override returns (uint256) {
		return _getOdds(wager, odds, propositionId, marketId);
	}

	// Given decimal ("European") odds expressed as the amount one wins for ever unit wagered.
	// This number represents the to total payout rather than the profit, i.e it includes the return of ther stake.
	// Hence, these odds will never go below 1, which represents even money.
	function _getOdds(
		uint256 wager,
		uint256 odds,
		bytes16 propositionId,
		bytes16 marketId
	) internal view returns (uint256) {
		if (wager <= 1 || odds <= 1) return 1;

		uint256 pool = _vault.getMarketAllowance();

		// If the pool is not sufficient to cover a new bet
		if (pool == 0) return 1;
		// exclude the current total potential payout from the pool
		if (_potentialPayout[propositionId] > pool) {
			return 1;
		}

		pool -= _potentialPayout[propositionId]; //TODO: Should be _totalExposure;

		// Calculate the new odds
		uint256 adjustedOdds = _getAdjustedOdds(wager, odds, pool);
		return adjustedOdds;
	}

	function _getAdjustedOdds(
		uint256 wager,
		uint256 odds,
		uint256 pool
	) internal view virtual returns (uint256) {
		return OddsLib.getLinearAdjustedOdds(wager, odds, pool);
	}

	function getPotentialPayout(
		bytes16 propositionId,
		bytes16 marketId,
		uint256 wager,
		uint256 odds
	) external view returns (uint256) {
		return _getPayout(propositionId, marketId, wager, odds);
	}

	function _getPayout(
		bytes16 propositionId,
		bytes16 marketId,
		uint256 wager,
		uint256 odds
	) internal view returns (uint256) {
		uint256 trueOdds = _getOdds(wager, odds, propositionId, marketId);
		return Math.max(wager, (trueOdds * wager) / OddsLib.PRECISION);
	}

	function back(
		bytes16 nonce,
		bytes16 propositionId,
		bytes16 marketId,
		uint256 wager,
		uint256 odds,
		uint256 close,
		uint256 end,
		SignatureLib.Signature calldata signature
	) external returns (uint256) {
		bytes32 messageHash = keccak256(
			abi.encodePacked(nonce, propositionId, marketId, odds, close, end)
		);

		require(
			isValidSignature(messageHash, signature) == true,
			"back: Invalid signature"
		);

		// add underlying to the market
		uint256 payout = _getPayout(propositionId, marketId, wager, odds);
		assert(payout > 0);

		return _back(propositionId, marketId, wager, close, end, payout);
	}

	function _back(
		bytes16 propositionId,
		bytes16 marketId,
		uint256 wager,
		uint256 close,
		uint256 end,
		uint256 payout
	) internal returns (uint256) {
		require(
			end > block.timestamp && close > block.timestamp,
			"back: Invalid date"
		);

		// Do not allow a bet placed if we know the result
		// Note: Now that we are checking the close time, this is not strictly necessary
		require(
			IOracle(_oracle).checkResult(marketId, propositionId) == 0x02,
			"back: Oracle result already set for this market"
		);

		address underlying = _vault.asset();

		// Escrow the wager
		IERC20(underlying).transferFrom(_msgSender(), _self, wager);

		// Add to in play total for this marketId
		_marketTotal[marketId] += wager;
		_totalInPlay += wager;
		_inplayCount++;

		// If the payout for this proposition will be greater than the current max payout for the market)

		uint256 newPotentialPayout = payout - wager;
        _potentialPayout[propositionId] += newPotentialPayout;
        _totalExposure += _obtainCollateral(marketId, propositionId, wager, payout);

		uint64 index = _getCount();
		_bets.push(
			Bet(propositionId, marketId, wager, payout, end, block.timestamp, false)
		);
		_marketBets[marketId].push(index);
		_mint(_msgSender(), index);

		emit Placed(
			index,
			propositionId,
			marketId,
			wager,
			payout,
			_msgSender()
		);

		return index;
	}

	function settle(uint64 index) external {
		Bet memory bet = _bets[index];
		require(bet.settled == false, "settle: Bet has already settled");
		/*require(
			_bets[index].payoutDate < block.timestamp,
			"_settle: Payout date not reached"
		);*/
		_settle(index);
	}

	function _settle(uint64 index) internal {
		Bet memory bet = _bets[index];
		_bets[index].settled = true;
		uint8 result;
		address recipient;
		if (block.timestamp > _getExpiry(index)) {
			result = WINNER;
			recipient = ownerOf(index);
			_payout(index, WINNER);
		} else {
			result = IOracle(_oracle).checkResult(
				bet.marketId,
				bet.propositionId
			);
			recipient = result != LOSER ? ownerOf(index) : address(_vault);
			if (result == WINNER) {
				_applyScratchings(index);
			}
			_payout(index, result);
			_totalInPlay -= _bets[index].amount;
			_inplayCount--;
		}
		emit Settled(index, _bets[index].payout, result, recipient);
		_burn(index);
	}

<<<<<<< HEAD
	function _applyScratchings(uint64 index) internal virtual returns (uint256) {
		// Get marketId of bet
		bytes16 marketId = _bets[index].marketId;
		// Ask the oracle for scratched runners on this market
		IOracle.Result memory result = IOracle(_oracle).getResult(marketId);

		// Get all scratchings with a timestamp after this bet
		// Loop through scratchings
		uint256 scratchedOdds;
		uint256 betCreated = _bets[index].created;
		uint256 scratchedCount = result.scratched.length;
		uint256 scratchCount = scratchedCount;
		for (uint256 i = 0; i < scratchCount; i++) {
			// If the timestamp of the scratching is after the bet
			if (result.scratched[i].timestamp > betCreated) {
				//Sum the odds
				scratchedOdds += result.scratched[i].odds;
			}
		}
		// Calculate the odds of the bet
		uint256 originalOdds = _bets[index].payout / _bets[index].amount;
		if (scratchedOdds > 0) {
			uint256 newOdds = OddsLib.rebaseOddsWithScratch(originalOdds, scratchedOdds, MARGIN);
			// Calculate the new payout
			_bets[index].payout = _bets[index].amount * newOdds;
		}

		return _bets[index].payout;
	}
=======
>>>>>>> 54ecf060

	function _payout(uint256 index, uint8 result) internal virtual {
		if (result == SCRATCHED) {
			uint256 lay = _bets[index].payout - _bets[index].amount;
			// Transfer the bet amount to the owner of the NFT
			IERC20(_vault.asset()).transfer(ownerOf(index), _bets[index].amount);
			// Transfer the lay back to the vault
			IERC20(_vault.asset()).transfer(address(_vault), lay);
		} else {
			address recipient = result == WINNER ? ownerOf(index) : address(_vault);
			IERC20(_vault.asset()).transfer(recipient, _bets[index].payout);
		}
		_totalExposure -= _bets[index].payout - _bets[index].amount;
	}

	// Allow the Vault to provide cover for this market
	// Standard implementation is to request cover for each and every bet
	function _obtainCollateral(bytes16 marketId, bytes16 propositionId, uint256 wager, uint256 payout) internal virtual returns (uint256) {
		uint256 amount = payout - wager;
		IERC20(_vault.asset()).transferFrom(
			address(_vault),
			_self,
			amount
		);
		return amount;
	}

	function settleMarket(bytes16 marketId) external {
		uint64[] memory bets = _marketBets[marketId];
		uint256 total = bets.length;

		for (uint64 i = 0; i < total; i++) {
			uint64 index = bets[i];

			Bet memory bet = _bets[index];
			if (bet.settled == false) {
				_settle(index);
			}
		}
	}

	function grantSigner(address signer) external onlyOwner {
		require(signer != address(0), "grantSigner: Invalid signer address");
		_signers[signer] = true;
	}

	function revokeSigner(address signer) external onlyOwner {
		require(signer != address(0), "revokeSigner: Invalid signer address");
		_signers[signer] = false;
	}

	function isSigner(address signer) external view returns (bool) {
		return _isSigner(signer);
	}

	function _isSigner(address signer) internal view returns (bool) {
		return _signers[signer];
	}

	function isValidSignature(
		bytes32 messageHash,
		SignatureLib.Signature calldata signature
	) internal view returns (bool) {
		address signer = SignatureLib.recoverSigner(messageHash, signature);
		assert(signer != address(0));
		return _isSigner(signer);
	}

	event Placed(
		uint256 index,
		bytes16 propositionId,
		bytes16 marketId,
		uint256 amount,
		uint256 payout,
		address indexed owner
	);

	event Settled(
		uint256 index,
		uint256 payout,
		uint8 result,
		address indexed recipient
	);
}<|MERGE_RESOLUTION|>--- conflicted
+++ resolved
@@ -349,7 +349,6 @@
 		_burn(index);
 	}
 
-<<<<<<< HEAD
 	function _applyScratchings(uint64 index) internal virtual returns (uint256) {
 		// Get marketId of bet
 		bytes16 marketId = _bets[index].marketId;
@@ -379,8 +378,7 @@
 
 		return _bets[index].payout;
 	}
-=======
->>>>>>> 54ecf060
+
 
 	function _payout(uint256 index, uint8 result) internal virtual {
 		if (result == SCRATCHED) {
