// SPDX-License-Identifier: MIT
pragma solidity =0.8.15;
pragma abicoder v2;

import "@openzeppelin/contracts/access/Ownable.sol";
import "@openzeppelin/contracts/token/ERC20/IERC20.sol";
import "@openzeppelin/contracts/token/ERC721/ERC721.sol";
//import "@openzeppelin/contracts/token/ERC20/utils/SafeERC20.sol";
import "@openzeppelin/contracts/utils/Strings.sol";


import "./IVault.sol";
import "./IMarket.sol";
import "./IOracle.sol";
import "./SignatureLib.sol";
import "./OddsLib.sol";

// Put these in the ERC721 contract
struct Bet {
	bytes16 propositionId;
	bytes16 marketId;
	uint256 amount;
	uint256 payout;
	uint256 payoutDate;
	bool settled;
}

contract Market is IMarket, Ownable, ERC721 {
	using Strings for uint256;
	//using SafeERC20 for IERC20;

	string public constant baseURI = "https://horse.link/api/bets/";

	uint8 internal immutable _margin;
	IVault internal immutable _vault;
	address internal immutable _self;
	IOracle internal immutable _oracle;

	uint256 internal _inplayCount; // running count of bets
	Bet[] internal _bets;

	// MarketID => Bets Indexes
	mapping(bytes16 => uint64[]) internal _marketBets;

	// MarketID => amount bet
	mapping(bytes16 => uint256) internal _marketTotal;

	// MarketID => PropositionID => amount bet
	mapping(bytes16 => mapping(uint16 => uint256)) internal _marketBetAmount;

	// PropositionID => winnings that could be paid out for this proposition
	mapping(bytes16 => uint256) internal _potentialPayout;

	uint256 internal _totalInPlay;
	uint256 internal _totalExposure;

	// Can claim after this period regardless
	uint256 public immutable timeout;

	mapping(address => bool) private _signers;

	// Race result constants
    uint8 public constant WINNER = 0x01;
    uint8 public constant LOSER = 0x02;
    uint8 public constant SCRATCHED = 0x03;

	constructor(
		IVault vault,
		uint8 margin,
		uint8 timeoutDays,
		address oracle
	) ERC721("Horse Link Bet Slip", "HL-BET") {
		assert(address(vault) != address(0));
		_self = address(this);
		_vault = vault;
		_margin = margin;
		_oracle = IOracle(oracle);
		_signers[owner()] = true;

		timeout = timeoutDays * 1 days;
	}

	function tokenURI(uint256 tokenId) public view virtual override returns (string memory) {
        return string(abi.encodePacked(baseURI, Strings.toHexString(uint256(uint160(_self)), 20), "/", tokenId.toString()));
    }

	function getMargin() external view returns (uint8) {
		return _margin;
	}

	function getTotalInPlay() external view returns (uint256) {
		return _totalInPlay;
	}

	function getInPlayCount() external view returns (uint256) {
		return _inplayCount;
	}

	function getCount() external view returns (uint64) {
		return _getCount();
	}

	function _getCount() private view returns (uint64) {
		return uint64(_bets.length);
	}

	function getTotalExposure() external view returns (uint256) {
		return _totalExposure;
	}

	function getOracleAddress() external view returns (address) {
		return address(_oracle);
	}

	function getVaultAddress() external view returns (address) {
		return address(_vault);
	}

	function getExpiry(uint64 index) external view returns (uint256) {
		return _getExpiry(index);
	}


	function getMarketTotal(bytes16 marketId)
		external
		view
		returns (uint256)
	{
		return _marketTotal[marketId];
	}

	function _getExpiry(uint64 index) internal view returns (uint256) {
		return _bets[index].payoutDate + timeout;
	}

	function getBetByIndex(uint64 index)
		external
		view
		returns (
			uint256,
			uint256,
			uint256, // payoutDate
			bool,
			bytes16, // marketId
			bytes16 // propositionId
		)
	{
		return _getBet(index);
	}

	function _getBet(uint64 index)
		internal
		view
		returns (
			uint256,
			uint256,
			uint256,
			bool,
			bytes16,
			bytes16
		)
	{
		Bet memory bet = _bets[index];
		return (bet.amount, bet.payout, bet.payoutDate, bet.settled, bet.marketId, bet.propositionId);
	}

	function getOdds(
		uint256 wager,
		uint256 odds,
		bytes16 propositionId,
		bytes16 marketId
	) external view override returns (uint256) {
		return _getOdds(wager, odds, propositionId, marketId);
	}

	// Given decimal ("European") odds expressed as the amount one wins for ever unit wagered.
	// This number represents the to total payout rather than the profit, i.e it includes the return of ther stake.
	// Hence, these odds will never go below 1, which represents even money.
	function _getOdds(
		uint256 wager,
		uint256 odds,
		bytes16 propositionId,
		bytes16 marketId
	) internal view returns (uint256) {
		if (wager <= 1 || odds <= 1) return 1;

		uint256 pool = _vault.getMarketAllowance();

		// If the pool is not sufficient to cover a new bet
		if (pool == 0) return 1;
		// exclude the current total potential payout from the pool
		if (_potentialPayout[propositionId] > pool) {
			return 1;
		}

		pool -= _potentialPayout[propositionId]; //TODO: Should be _totalExposure;

		// Calculate the new odds
		uint256 adjustedOdds = _getAdjustedOdds(wager, odds, pool);
		return adjustedOdds;
	}

	function _getAdjustedOdds(
		uint256 wager,
		uint256 odds,
		uint256 pool
	) internal view virtual returns (uint256) {
		return OddsLib.getLinearAdjustedOdds(wager, odds, pool);
	}

	function getPotentialPayout(
		bytes16 propositionId,
		bytes16 marketId,
		uint256 wager,
		uint256 odds
	) external view returns (uint256) {
		return _getPayout(propositionId, marketId, wager, odds);
	}

	function _getPayout(
		bytes16 propositionId,
		bytes16 marketId,
		uint256 wager,
		uint256 odds
	) internal view returns (uint256) {
		uint256 trueOdds = _getOdds(wager, odds, propositionId, marketId);
		return Math.max(wager, (trueOdds * wager) / OddsLib.PRECISION);
	}

	function back(
		bytes16 nonce,
		bytes16 propositionId,
		bytes16 marketId,
		uint256 wager,
		uint256 odds,
		uint256 close,
		uint256 end,
		SignatureLib.Signature calldata signature
	) external returns (uint256) {
		bytes32 messageHash = keccak256(
			abi.encodePacked(nonce, propositionId, marketId, odds, close, end)
		);

		require(
			isValidSignature(messageHash, signature) == true,
			"back: Invalid signature"
		);

		// add underlying to the market
		uint256 payout = _getPayout(propositionId, marketId, wager, odds);
		assert(payout > 0);

		return _back(propositionId, marketId, wager, close, end, payout);
	}

	function _back(
		bytes16 propositionId,
		bytes16 marketId,
		uint256 wager,
		uint256 close,
		uint256 end,
		uint256 payout
	) internal returns (uint256) {
		require(
			end > block.timestamp && close > block.timestamp,
			"back: Invalid date"
		);

		// Do not allow a bet placed if we know the result
		// Note: Now that we are checking the close time, this is not strictly necessary
		require(
			IOracle(_oracle).checkResult(marketId, propositionId) == 0x02,
			"back: Oracle result already set for this market"
		);

		address underlying = _vault.asset();

		// Escrow the wager
		IERC20(underlying).transferFrom(_msgSender(), _self, wager);

		// Add to in play total for this marketId
		_marketTotal[marketId] += wager;
		_totalInPlay += wager;
		_inplayCount++;

		// If the payout for this proposition will be greater than the current max payout for the market)

		uint256 newPotentialPayout = payout - wager;
        _potentialPayout[propositionId] += newPotentialPayout;
        _totalExposure += _obtainCollateral(marketId, propositionId, wager, payout);

		uint64 index = _getCount();
		_bets.push(
			Bet(propositionId, marketId, wager, payout, end, false)
		);
		_marketBets[marketId].push(index);
		_mint(_msgSender(), index);

		emit Placed(
			index,
			propositionId,
			marketId,
			wager,
			payout,
			_msgSender()
		);

		return index;
	}

	function settle(uint64 index) external {
		Bet memory bet = _bets[index];
		require(bet.settled == false, "settle: Bet has already settled");
		/*require(
			_bets[index].payoutDate < block.timestamp,
			"_settle: Payout date not reached"
		);*/
		_settle(index);
	}

	function _settle(uint64 index) internal {
		_bets[index].settled = true;
<<<<<<< HEAD

		if (block.timestamp > _getExpiry(index)) {
			_payout(index, WINNER);
			return;
		}

=======
>>>>>>> e1a6eae7
		Bet memory bet = _bets[index];
		uint8 result = IOracle(_oracle).checkResult(
			bet.marketId,
			bet.propositionId
		);

<<<<<<< HEAD
		if (result == SCRATCHED) {
			_scratch(index);
		} else {
			_payout(index, result);
		}
	}

	function _payout(uint256 index, uint8 result) private {
		require(
			_bets[index].payoutDate < block.timestamp,
			"_settle: Payout date not reached"
		);

        _totalInPlay -= _bets[index].amount;
        _totalExposure -= _bets[index].payout - _bets[index].amount;
        _inplayCount --;

        address underlying = _vault.asset();
		// Transfer the proceeds to the owner of the NFT
		address recipient = ownerOf(index);

        if (result == LOSER) {
            // Transfer the proceeds to the vault, less market margin
            recipient = address(_vault);
        }

		IERC20(underlying).transfer(recipient, _bets[index].payout);
		_burn(index);
=======
		if (block.timestamp > _getExpiry(index)) {		
			result = true;
		}
		_payout(index, result);		
		_totalInPlay -= _bets[index].amount;
		_inplayCount--;
		emit Settled(index, _bets[index].payout, result, result ? ownerOf(index) : address(_vault));
		_burn(index);
	}

	function _payout(uint256 index, bool result) internal virtual {
		address recipient = result ? ownerOf(index) : address(_vault.asset());
		_totalExposure -= _bets[index].payout - _bets[index].amount;
		IERC20(_vault.asset()).transfer(recipient, _bets[index].payout);	
	}
>>>>>>> e1a6eae7

	// Allow the Vault to provide cover for this market
	// Standard implementation is to request cover for each and every bet
	function _obtainCollateral(bytes16 marketId, bytes16 propositionId, uint256 wager, uint256 payout) internal virtual returns (uint256) {
		uint256 amount = payout - wager;
		IERC20(_vault.asset()).transferFrom(
			address(_vault),
			_self,
			amount
		);
		return amount;
	}

	// Note: I know this is close to _payout however I think it's better to keep them separate
	// In preparation for the adjustment of the odds when a bet is scratched
	function _scratch(uint256 index) private {

		uint256 lay = _bets[index].payout - _bets[index].amount;
        _totalInPlay -= _bets[index].amount;
        _totalExposure -= lay;
        _inplayCount --;

        address underlying = _vault.asset();

		address recipient = ownerOf(index);

		// Transfer the bet amount to the owner of the NFT
		IERC20(underlying).transfer(recipient, _bets[index].amount);
		// Transfer the lay back to the vault
		IERC20(underlying).transfer(address(_vault), lay);
		_burn(index);

		emit Settled(index, _bets[index].payout, SCRATCHED, recipient);
	}

	function settleMarket(bytes16 marketId) external {
		uint64[] memory bets = _marketBets[marketId];
		uint256 total = bets.length;

		for (uint64 i = 0; i < total; i++) {
			uint64 index = bets[i];

			Bet memory bet = _bets[index];
			if (bet.settled == false) {
				_settle(index);
			}
		}
	}

	function grantSigner(address signer) external onlyOwner {
		require(signer != address(0), "grantSigner: Invalid signer address");
		_signers[signer] = true;
	}

	function revokeSigner(address signer) external onlyOwner {
		require(signer != address(0), "revokeSigner: Invalid signer address");
		_signers[signer] = false;
	}

	function isSigner(address signer) external view returns (bool) {
		return _isSigner(signer);
	}

	function _isSigner(address signer) internal view returns (bool) {
		return _signers[signer];
	}

	function isValidSignature(
		bytes32 messageHash,
		SignatureLib.Signature calldata signature
	) internal view returns (bool) {
		address signer = SignatureLib.recoverSigner(messageHash, signature);
		assert(signer != address(0));
		return _isSigner(signer);
	}

	event Placed(
		uint256 index,
		bytes16 propositionId,
		bytes16 marketId,
		uint256 amount,
		uint256 payout,
		address indexed owner
	);

	event Settled(
		uint256 index,
		uint256 payout,
		uint8 result,
		address indexed recipient
	);
}<|MERGE_RESOLUTION|>--- conflicted
+++ resolved
@@ -320,67 +320,41 @@
 
 	function _settle(uint64 index) internal {
 		_bets[index].settled = true;
-<<<<<<< HEAD
 
 		if (block.timestamp > _getExpiry(index)) {
 			_payout(index, WINNER);
 			return;
 		}
 
-=======
->>>>>>> e1a6eae7
 		Bet memory bet = _bets[index];
 		uint8 result = IOracle(_oracle).checkResult(
 			bet.marketId,
 			bet.propositionId
 		);
-
-<<<<<<< HEAD
 		if (result == SCRATCHED) {
 			_scratch(index);
 		} else {
 			_payout(index, result);
 		}
-	}
-
-	function _payout(uint256 index, uint8 result) private {
-		require(
-			_bets[index].payoutDate < block.timestamp,
-			"_settle: Payout date not reached"
-		);
-
-        _totalInPlay -= _bets[index].amount;
-        _totalExposure -= _bets[index].payout - _bets[index].amount;
-        _inplayCount --;
-
-        address underlying = _vault.asset();
-		// Transfer the proceeds to the owner of the NFT
-		address recipient = ownerOf(index);
-
-        if (result == LOSER) {
-            // Transfer the proceeds to the vault, less market margin
-            recipient = address(_vault);
-        }
-
-		IERC20(underlying).transfer(recipient, _bets[index].payout);
-		_burn(index);
-=======
-		if (block.timestamp > _getExpiry(index)) {		
-			result = true;
-		}
-		_payout(index, result);		
 		_totalInPlay -= _bets[index].amount;
 		_inplayCount--;
 		emit Settled(index, _bets[index].payout, result, result ? ownerOf(index) : address(_vault));
 		_burn(index);
 	}
 
-	function _payout(uint256 index, bool result) internal virtual {
-		address recipient = result ? ownerOf(index) : address(_vault.asset());
+	function _payout(uint256 index, uint8 result) internal virtual {
+		if (result == SCRATCHED) {
+			uint256 lay = _bets[index].payout - _bets[index].amount;
+			// Transfer the bet amount to the owner of the NFT
+			IERC20(_vault.asset()).transfer(ownerOf(index), _bets[index].amount);
+			// Transfer the lay back to the vault
+			IERC20(_vault.asset()).transfer(address(_vault), lay);
+		} else {
+			address recipient = result == WINNER ? ownerOf(index) : address(_vault);
+			IERC20(_vault.asset()).transfer(recipient, _bets[index].payout);
+		}
 		_totalExposure -= _bets[index].payout - _bets[index].amount;
-		IERC20(_vault.asset()).transfer(recipient, _bets[index].payout);	
-	}
->>>>>>> e1a6eae7
+	}
 
 	// Allow the Vault to provide cover for this market
 	// Standard implementation is to request cover for each and every bet
@@ -394,28 +368,6 @@
 		return amount;
 	}
 
-	// Note: I know this is close to _payout however I think it's better to keep them separate
-	// In preparation for the adjustment of the odds when a bet is scratched
-	function _scratch(uint256 index) private {
-
-		uint256 lay = _bets[index].payout - _bets[index].amount;
-        _totalInPlay -= _bets[index].amount;
-        _totalExposure -= lay;
-        _inplayCount --;
-
-        address underlying = _vault.asset();
-
-		address recipient = ownerOf(index);
-
-		// Transfer the bet amount to the owner of the NFT
-		IERC20(underlying).transfer(recipient, _bets[index].amount);
-		// Transfer the lay back to the vault
-		IERC20(underlying).transfer(address(_vault), lay);
-		_burn(index);
-
-		emit Settled(index, _bets[index].payout, SCRATCHED, recipient);
-	}
-
 	function settleMarket(bytes16 marketId) external {
 		uint64[] memory bets = _marketBets[marketId];
 		uint256 total = bets.length;
