// SPDX-License-Identifier: MIT
pragma solidity =0.8.10;

import "@openzeppelin/contracts/access/Ownable.sol";
import "@openzeppelin/contracts/token/ERC20/IERC20.sol";

import {IBet} from "./IBet.sol";
import "./IVault.sol";
import "./IMarket.sol";
import "./IOracle.sol";
import "./SignatureLib.sol";

// Put these in the ERC721 contract
struct Bet {
	bytes32 propositionId;
	bytes32 marketId;
	uint256 amount;
	uint256 payout;
	uint256 payoutDate;
	bool settled;
	address owner;
}

contract Market is Ownable, IMarket {
<<<<<<< HEAD
    uint256 private constant MAX = 32;
    int256 private constant PRECISION = 1_000;
    uint8 private immutable _fee;
    IVault private immutable _vault;
    address private immutable _self;
    IOracle private immutable _oracle;

    uint256 private _inplayCount; // running count of bets
    Bet[] private _bets;

    // MarketID => Bets Indexes
    mapping(bytes32 => uint256[]) private _marketBets;

    // MarketID => amount bet
    mapping(bytes32 => uint256) private _marketTotal;

    // MarketID => PropositionID => amount bet
    mapping(bytes32 => mapping(uint16 => uint256)) private _marketBetAmount;

    // PropositionID => amount bet
    mapping(bytes32 => uint256) private _potentialPayout;

    uint256 private _totalInPlay;
    uint256 private _totalExposure;

    // Can claim after this period regardless
    uint256 public immutable timeout;
    uint256 public immutable min;

    mapping(address => uint256) private _workerfees;

    function getFee() external view returns (uint8) {
        return _fee;
    }

    function getTotalInPlay() external view returns (uint256) {
        return _totalInPlay;
    }

    function getInPlayCount() external view returns (uint256) {
        return _inplayCount;
    }

    function getCount() external view returns (uint256) {
        return _bets.length;
    }

    function getTotalExposure() external view returns (uint256) {
        return _totalExposure;
    }

    function getOracleAddress() external view returns (address) {
        return address(_oracle);
    }

    function getVaultAddress() external view returns (address) {
        return address(_vault);
    }

    function getExpiry(uint64 id) external view returns (uint256) {
        return _getExpiry(id);
    }

    function getMarketTotal(bytes32 marketId) external view returns (uint256) {
        return _marketTotal[marketId];
    }

    function _getExpiry(uint64 id) private view returns (uint256) {
        return _bets[id].payoutDate + timeout;
    }

    constructor(IVault vault, uint8 fee, address oracle) {
        require(address(vault) != address(0), "Invalid address");
        _self = address(this);
        _vault = vault;
        _fee = fee;
        _oracle = IOracle(oracle);

        timeout = 30 days;
        min = 1 hours;
    }

    function getBetByIndex(
        uint256 index
    ) external view returns (uint256, uint256, uint256, bool, address) {
        return _getBet(index);
    }

    function _getBet(
        uint256 index
    ) private view returns (uint256, uint256, uint256, bool, address) {
        Bet memory bet = _bets[index];
        return (bet.amount, bet.payout, bet.payoutDate, bet.settled, bet.owner);
    }

    function getOdds(
        int256 wager,
        int256 odds,
        bytes32 propositionId
    ) external view returns (int256) {
        if (wager == 0 || odds == 0) return 0;

        return _getOdds(wager, odds, propositionId);
    }

    function _getOdds(
        int256 wager,
        int256 odds,
        bytes32 propositionId
    ) private view returns (int256) {
        address underlying = _vault.asset();
        assert(underlying != address(0));

        int256 p = int256(IERC20(underlying).allowance(address(_vault), _self)); //TODO: check that typecasting to a signed int is safe

        if (p == 0) {
            return 0;
        }

        // f(wager) = odds - odds*(wager/pool)
        if (_potentialPayout[propositionId] > uint256(p)) {
            return 0;
        }

        // do not include this guy in the return
        p -= int256(_potentialPayout[propositionId]);

        return odds - ((odds * ((wager * PRECISION) / p)) / PRECISION);
    }

    function getPotentialPayout(
        bytes32 propositionId,
        uint256 wager,
        uint256 odds
    ) external view returns (uint256) {
        return _getPayout(propositionId, wager, odds);
    }

    function _getPayout(
        bytes32 propositionId,
        uint256 wager,
        uint256 odds
    ) private view returns (uint256) {
        assert(odds > 0);
        assert(wager > 0);

        // add underlying to the market
        int256 trueOdds = _getOdds(int256(wager), int256(odds), propositionId);
        if (trueOdds == 0) {
            return 0;
        }

        return (uint256(trueOdds) * wager) / 1_000_000;
    }

    function back(
        bytes32 nonce,
        bytes32 propositionId,
        bytes32 marketId,
        uint256 wager,
        uint256 odds,
        uint256 close,
        uint256 end,
        SignatureLib.Signature calldata signature
    ) external returns (uint256) {
        require(
            end > block.timestamp && block.timestamp > close,
            "back: Invalid date"
        );

        // check the oracle first
        require(
            IOracle(_oracle).checkResult(marketId, propositionId) == false,
            "back: Oracle result already set for this market"
        );

        address underlying = _vault.asset();

        // add underlying to the market
        uint256 payout = _getPayout(propositionId, wager, odds);

        // escrow
        IERC20(underlying).transferFrom(msg.sender, _self, wager);
        IERC20(underlying).transferFrom(address(_vault), _self, (payout - wager));

        // add to the market
        _marketTotal[marketId] += wager;

        _bets.push(
            Bet(propositionId, marketId, wager, payout, end, false, msg.sender)
        );
        uint256 count = _bets.length;
        uint256 index = count - 1;
        _marketBets[marketId].push(count);

        _totalInPlay += wager;
        _totalExposure += (payout - wager);
        _inplayCount++;

        emit Placed(index, propositionId, marketId, wager, payout, msg.sender);

        return count; // token ID
    }

    function settle(uint256 index) external {
        Bet memory bet = _bets[index];
        require(bet.settled == false, "settle: Bet has already settled");
        bool result = IOracle(_oracle).checkResult(
            bet.marketId,
            bet.propositionId
        );
        _settle(index, result);
    }

    function settleMarket(uint256 from, uint256 to, bytes32 marketId) external {
        for (uint256 i = from; i < to; i++) {
            uint256 index = _marketBets[marketId][i];

            if (!_bets[index].settled) {
                bytes32 propositionId = IOracle(_oracle).getResult(
                    _bets[index].marketId
                );

                if (_bets[index].propositionId == propositionId) {
                    _settle(index, true);
                } else {
                    _settle(index, false);
                }
            }
        }
    }

    function _settle(uint256 id, bool result) private {
        require(
            _bets[id].payoutDate < block.timestamp + _bets[id].payoutDate,
            "_settle: Market not closed"
        );

        _bets[id].settled = true;
        _totalInPlay -= _bets[id].amount;
        _totalExposure -= _bets[id].payout - _bets[id].amount;
        _inplayCount--;

        address underlying = _vault.asset();

        if (result == true) {
            // Transfer the win to the punter
            IERC20(underlying).transfer(_bets[id].owner, _bets[id].payout);
        }

        if (result == false) {
            // Transfer the proceeds to the vault, less market fee
            IERC20(underlying).transfer(address(_vault), _bets[id].payout);
        }

        emit Settled(id, _bets[id].payout, result, _bets[id].owner);
    }

    modifier onlyMarketOwner(
        bytes32 messageHash,
        SignatureLib.Signature calldata signature
    ) {
        //bytes32 ethSignedMessageHash = getEthSignedMessageHash(messageHash);
        require(
            SignatureLib.recoverSigner(messageHash, signature) == owner(),
            "onlyMarketOwner: Invalid signature"
        );
        _;
    }

    // event Claimed(address indexed worker, uint256 amount);
    event Placed(
        uint256 index,
        bytes32 propositionId,
        bytes32 marketId,
        uint256 amount,
        uint256 payout,
        address indexed owner
    );

    event Settled(
        uint256 id,
        uint256 payout,
        bool result,
        address indexed owner
    );
=======
	uint256 private constant MAX = 32;
	int256 private constant PRECISION = 1_000;
	uint8 private immutable _fee;
	IVault private immutable _vault;
	address private immutable _self;
	IOracle private immutable _oracle;

	uint256 private _inplayCount; // running count of bets
	Bet[] private _bets;

	// MarketID => Bets Indexes
	mapping(bytes32 => uint256[]) private _marketBets;

	// MarketID => amount bet
	mapping(bytes32 => uint256) private _marketTotal;

	// MarketID => PropositionID => amount bet
	mapping(bytes32 => mapping(uint16 => uint256)) private _marketBetAmount;

	// PropositionID => amount bet
	mapping(bytes32 => uint256) private _potentialPayout;

	uint256 private _totalInPlay;
	uint256 private _totalExposure;

	// Can claim after this period regardless
	uint256 public immutable timeout;
	uint256 public immutable min;

	mapping(address => uint256) private _workerfees;

	function getFee() external view returns (uint8) {
		return _fee;
	}

	function getTotalInPlay() external view returns (uint256) {
		return _totalInPlay;
	}

	function getInPlayCount() external view returns (uint256) {
		return _inplayCount;
	}

	function getCount() external view returns (uint256) {
		return _bets.length;
	}

	function getTotalExposure() external view returns (uint256) {
		return _totalExposure;
	}

	function getOracleAddress() external view returns (address) {
		return address(_oracle);
	}

	function getVaultAddress() external view returns (address) {
		return address(_vault);
	}

	function getExpiry(uint64 id) external view returns (uint256) {
		return _getExpiry(id);
	}

	function getMarketTotal(bytes32 marketId) external view returns (uint256) {
		return _marketTotal[marketId];
	}

	function _getExpiry(uint64 id) private view returns (uint256) {
		return _bets[id].payoutDate + timeout;
	}

	constructor(
		IVault vault,
		uint8 fee,
		address oracle
	) {
		require(address(vault) != address(0), "Invalid address");
		_self = address(this);
		_vault = vault;
		_fee = fee;
		_oracle = IOracle(oracle);

		timeout = 30 days;
		min = 1 hours;
	}

	function getBetByIndex(uint256 index)
		external
		view
		returns (
			uint256,
			uint256,
			uint256,
			bool,
			address
		)
	{
		return _getBet(index);
	}

	function _getBet(uint256 index)
		private
		view
		returns (
			uint256,
			uint256,
			uint256,
			bool,
			address
		)
	{
		Bet memory bet = _bets[index];
		return (bet.amount, bet.payout, bet.payoutDate, bet.settled, bet.owner);
	}

	function getOdds(
		int256 wager,
		int256 odds,
		bytes32 propositionId
	) external view returns (int256) {
		if (wager == 0 || odds == 0) return 0;

		return _getOdds(wager, odds, propositionId);
	}

	function _getOdds(
		int256 wager,
		int256 odds,
		bytes32 propositionId
	) private view returns (int256) {
		int256 p = int256(_vault.totalAssets()); //TODO: check that typecasting to a signed int is safe

		if (p == 0) {
			return 0;
		}

		// f(wager) = odds - odds*(wager/pool)
		if (_potentialPayout[propositionId] > uint256(p)) {
			return 0;
		}

		// do not include this guy in the return
		p -= int256(_potentialPayout[propositionId]);

		return odds - ((odds * ((wager * PRECISION) / p)) / PRECISION);
	}

	function getPotentialPayout(
		bytes32 propositionId,
		uint256 wager,
		uint256 odds
	) external view returns (uint256) {
		return _getPayout(propositionId, wager, odds);
	}

	function _getPayout(
		bytes32 propositionId,
		uint256 wager,
		uint256 odds
	) private view returns (uint256) {
		assert(odds > 0);
		assert(wager > 0);

		// add underlying to the market
		int256 trueOdds = _getOdds(int256(wager), int256(odds), propositionId);
		if (trueOdds == 0) {
			return 0;
		}

		return (uint256(trueOdds) * wager) / 1_000_000;
	}

	function back(
		bytes32 nonce,
		bytes32 propositionId,
		bytes32 marketId,
		uint256 wager,
		uint256 odds,
		uint256 close,
		uint256 end,
		SignatureLib.Signature calldata signature
	) external returns (uint256) {
		require(
			end > block.timestamp && block.timestamp > close,
			"back: Invalid date"
		);

		// check the oracle first
		require(
			IOracle(_oracle).checkResult(marketId, propositionId) == false,
			"back: Oracle result already set for this market"
		);

		IERC20Metadata underlying = _vault.asset();

		// add underlying to the market
		uint256 payout = _getPayout(propositionId, wager, odds);

		// escrow
		underlying.transferFrom(msg.sender, _self, wager);
		underlying.transferFrom(address(_vault), _self, (payout - wager));

		// add to the market
		_marketTotal[marketId] += wager;

		_bets.push(
			Bet(propositionId, marketId, wager, payout, end, false, msg.sender)
		);
		uint256 count = _bets.length;
		uint256 index = count - 1;
		_marketBets[marketId].push(count);

		_totalInPlay += wager;
		_totalExposure += (payout - wager);
		_inplayCount++;

		emit Placed(index, propositionId, marketId, wager, payout, msg.sender);

		return count; // token ID
	}

	function settle(uint256 index) external {
		Bet memory bet = _bets[index];
		require(bet.settled == false, "settle: Bet has already settled");
		bool result = IOracle(_oracle).checkResult(
			bet.marketId,
			bet.propositionId
		);
		_settle(index, result);
	}

	// function settleMarket(
	//     uint256 from,
	//     uint256 to,
	//     bytes32 marketId
	// ) external {
	//     for (uint256 i = from; i < to; i++) {
	//         uint256 index = _marketBets[marketId][i];

	//         if (!_bets[index].settled) {
	//             bytes32 propositionId = IOracle(_oracle).getResult(
	//                 _bets[index].marketId
	//             );

	//             if (_bets[index].propositionId == propositionId) {
	//                 _settle(index, true);
	//             } else {
	//                 _settle(index, false);
	//             }
	//         }
	//     }
	// }

	function _settle(uint256 id, bool result) private {
		require(
			_bets[id].payoutDate < block.timestamp,
			"_settle: Payout date not reached"
		);

		_bets[id].settled = true;
		_totalInPlay -= _bets[id].amount;
		_totalExposure -= _bets[id].payout - _bets[id].amount;
		_inplayCount--;

		IERC20Metadata underlying = _vault.asset();

		if (result == true) {
			// Transfer the win to the punter
			underlying.transfer(_bets[id].owner, _bets[id].payout);
		}

		if (result == false) {
			// Transfer the proceeds to the vault, less market fee
			underlying.transfer(address(_vault), _bets[id].payout);
		}

		emit Settled(id, _bets[id].payout, result, _bets[id].owner);
	}

	modifier onlyMarketOwner(
		bytes32 messageHash,
		SignatureLib.Signature calldata signature
	) {
		//bytes32 ethSignedMessageHash = getEthSignedMessageHash(messageHash);
		require(
			SignatureLib.recoverSigner(messageHash, signature) == owner(),
			"onlyMarketOwner: Invalid signature"
		);
		_;
	}

	event Placed(
		uint256 index,
		bytes32 propositionId,
		bytes32 marketId,
		uint256 amount,
		uint256 payout,
		address indexed owner
	);

	event Settled(
		uint256 id,
		uint256 payout,
		bool result,
		address indexed owner
	);
>>>>>>> 3ed7ed07
}<|MERGE_RESOLUTION|>--- conflicted
+++ resolved
@@ -22,294 +22,6 @@
 }
 
 contract Market is Ownable, IMarket {
-<<<<<<< HEAD
-    uint256 private constant MAX = 32;
-    int256 private constant PRECISION = 1_000;
-    uint8 private immutable _fee;
-    IVault private immutable _vault;
-    address private immutable _self;
-    IOracle private immutable _oracle;
-
-    uint256 private _inplayCount; // running count of bets
-    Bet[] private _bets;
-
-    // MarketID => Bets Indexes
-    mapping(bytes32 => uint256[]) private _marketBets;
-
-    // MarketID => amount bet
-    mapping(bytes32 => uint256) private _marketTotal;
-
-    // MarketID => PropositionID => amount bet
-    mapping(bytes32 => mapping(uint16 => uint256)) private _marketBetAmount;
-
-    // PropositionID => amount bet
-    mapping(bytes32 => uint256) private _potentialPayout;
-
-    uint256 private _totalInPlay;
-    uint256 private _totalExposure;
-
-    // Can claim after this period regardless
-    uint256 public immutable timeout;
-    uint256 public immutable min;
-
-    mapping(address => uint256) private _workerfees;
-
-    function getFee() external view returns (uint8) {
-        return _fee;
-    }
-
-    function getTotalInPlay() external view returns (uint256) {
-        return _totalInPlay;
-    }
-
-    function getInPlayCount() external view returns (uint256) {
-        return _inplayCount;
-    }
-
-    function getCount() external view returns (uint256) {
-        return _bets.length;
-    }
-
-    function getTotalExposure() external view returns (uint256) {
-        return _totalExposure;
-    }
-
-    function getOracleAddress() external view returns (address) {
-        return address(_oracle);
-    }
-
-    function getVaultAddress() external view returns (address) {
-        return address(_vault);
-    }
-
-    function getExpiry(uint64 id) external view returns (uint256) {
-        return _getExpiry(id);
-    }
-
-    function getMarketTotal(bytes32 marketId) external view returns (uint256) {
-        return _marketTotal[marketId];
-    }
-
-    function _getExpiry(uint64 id) private view returns (uint256) {
-        return _bets[id].payoutDate + timeout;
-    }
-
-    constructor(IVault vault, uint8 fee, address oracle) {
-        require(address(vault) != address(0), "Invalid address");
-        _self = address(this);
-        _vault = vault;
-        _fee = fee;
-        _oracle = IOracle(oracle);
-
-        timeout = 30 days;
-        min = 1 hours;
-    }
-
-    function getBetByIndex(
-        uint256 index
-    ) external view returns (uint256, uint256, uint256, bool, address) {
-        return _getBet(index);
-    }
-
-    function _getBet(
-        uint256 index
-    ) private view returns (uint256, uint256, uint256, bool, address) {
-        Bet memory bet = _bets[index];
-        return (bet.amount, bet.payout, bet.payoutDate, bet.settled, bet.owner);
-    }
-
-    function getOdds(
-        int256 wager,
-        int256 odds,
-        bytes32 propositionId
-    ) external view returns (int256) {
-        if (wager == 0 || odds == 0) return 0;
-
-        return _getOdds(wager, odds, propositionId);
-    }
-
-    function _getOdds(
-        int256 wager,
-        int256 odds,
-        bytes32 propositionId
-    ) private view returns (int256) {
-        address underlying = _vault.asset();
-        assert(underlying != address(0));
-
-        int256 p = int256(IERC20(underlying).allowance(address(_vault), _self)); //TODO: check that typecasting to a signed int is safe
-
-        if (p == 0) {
-            return 0;
-        }
-
-        // f(wager) = odds - odds*(wager/pool)
-        if (_potentialPayout[propositionId] > uint256(p)) {
-            return 0;
-        }
-
-        // do not include this guy in the return
-        p -= int256(_potentialPayout[propositionId]);
-
-        return odds - ((odds * ((wager * PRECISION) / p)) / PRECISION);
-    }
-
-    function getPotentialPayout(
-        bytes32 propositionId,
-        uint256 wager,
-        uint256 odds
-    ) external view returns (uint256) {
-        return _getPayout(propositionId, wager, odds);
-    }
-
-    function _getPayout(
-        bytes32 propositionId,
-        uint256 wager,
-        uint256 odds
-    ) private view returns (uint256) {
-        assert(odds > 0);
-        assert(wager > 0);
-
-        // add underlying to the market
-        int256 trueOdds = _getOdds(int256(wager), int256(odds), propositionId);
-        if (trueOdds == 0) {
-            return 0;
-        }
-
-        return (uint256(trueOdds) * wager) / 1_000_000;
-    }
-
-    function back(
-        bytes32 nonce,
-        bytes32 propositionId,
-        bytes32 marketId,
-        uint256 wager,
-        uint256 odds,
-        uint256 close,
-        uint256 end,
-        SignatureLib.Signature calldata signature
-    ) external returns (uint256) {
-        require(
-            end > block.timestamp && block.timestamp > close,
-            "back: Invalid date"
-        );
-
-        // check the oracle first
-        require(
-            IOracle(_oracle).checkResult(marketId, propositionId) == false,
-            "back: Oracle result already set for this market"
-        );
-
-        address underlying = _vault.asset();
-
-        // add underlying to the market
-        uint256 payout = _getPayout(propositionId, wager, odds);
-
-        // escrow
-        IERC20(underlying).transferFrom(msg.sender, _self, wager);
-        IERC20(underlying).transferFrom(address(_vault), _self, (payout - wager));
-
-        // add to the market
-        _marketTotal[marketId] += wager;
-
-        _bets.push(
-            Bet(propositionId, marketId, wager, payout, end, false, msg.sender)
-        );
-        uint256 count = _bets.length;
-        uint256 index = count - 1;
-        _marketBets[marketId].push(count);
-
-        _totalInPlay += wager;
-        _totalExposure += (payout - wager);
-        _inplayCount++;
-
-        emit Placed(index, propositionId, marketId, wager, payout, msg.sender);
-
-        return count; // token ID
-    }
-
-    function settle(uint256 index) external {
-        Bet memory bet = _bets[index];
-        require(bet.settled == false, "settle: Bet has already settled");
-        bool result = IOracle(_oracle).checkResult(
-            bet.marketId,
-            bet.propositionId
-        );
-        _settle(index, result);
-    }
-
-    function settleMarket(uint256 from, uint256 to, bytes32 marketId) external {
-        for (uint256 i = from; i < to; i++) {
-            uint256 index = _marketBets[marketId][i];
-
-            if (!_bets[index].settled) {
-                bytes32 propositionId = IOracle(_oracle).getResult(
-                    _bets[index].marketId
-                );
-
-                if (_bets[index].propositionId == propositionId) {
-                    _settle(index, true);
-                } else {
-                    _settle(index, false);
-                }
-            }
-        }
-    }
-
-    function _settle(uint256 id, bool result) private {
-        require(
-            _bets[id].payoutDate < block.timestamp + _bets[id].payoutDate,
-            "_settle: Market not closed"
-        );
-
-        _bets[id].settled = true;
-        _totalInPlay -= _bets[id].amount;
-        _totalExposure -= _bets[id].payout - _bets[id].amount;
-        _inplayCount--;
-
-        address underlying = _vault.asset();
-
-        if (result == true) {
-            // Transfer the win to the punter
-            IERC20(underlying).transfer(_bets[id].owner, _bets[id].payout);
-        }
-
-        if (result == false) {
-            // Transfer the proceeds to the vault, less market fee
-            IERC20(underlying).transfer(address(_vault), _bets[id].payout);
-        }
-
-        emit Settled(id, _bets[id].payout, result, _bets[id].owner);
-    }
-
-    modifier onlyMarketOwner(
-        bytes32 messageHash,
-        SignatureLib.Signature calldata signature
-    ) {
-        //bytes32 ethSignedMessageHash = getEthSignedMessageHash(messageHash);
-        require(
-            SignatureLib.recoverSigner(messageHash, signature) == owner(),
-            "onlyMarketOwner: Invalid signature"
-        );
-        _;
-    }
-
-    // event Claimed(address indexed worker, uint256 amount);
-    event Placed(
-        uint256 index,
-        bytes32 propositionId,
-        bytes32 marketId,
-        uint256 amount,
-        uint256 payout,
-        address indexed owner
-    );
-
-    event Settled(
-        uint256 id,
-        uint256 payout,
-        bool result,
-        address indexed owner
-    );
-=======
 	uint256 private constant MAX = 32;
 	int256 private constant PRECISION = 1_000;
 	uint8 private immutable _fee;
@@ -435,16 +147,20 @@
 		return _getOdds(wager, odds, propositionId);
 	}
 
-	function _getOdds(
-		int256 wager,
-		int256 odds,
-		bytes32 propositionId
-	) private view returns (int256) {
-		int256 p = int256(_vault.totalAssets()); //TODO: check that typecasting to a signed int is safe
-
-		if (p == 0) {
-			return 0;
-		}
+    function _getOdds(
+        int256 wager,
+        int256 odds,
+        bytes32 propositionId
+    ) private view returns (int256) {
+        address underlying = _vault.asset();
+        assert(underlying != address(0));
+
+        uint256 x = _vault.getMarketAllowance();
+        if (x == 0) return 0;
+
+        int256 p = int256(x); // TODO: check that typecasting to a signed int is safe
+
+        if (p == 0) return 0;
 
 		// f(wager) = odds - odds*(wager/pool)
 		if (_potentialPayout[propositionId] > uint256(p)) {
@@ -503,14 +219,14 @@
 			"back: Oracle result already set for this market"
 		);
 
-		IERC20Metadata underlying = _vault.asset();
+        address underlying = _vault.asset();
 
 		// add underlying to the market
 		uint256 payout = _getPayout(propositionId, wager, odds);
 
-		// escrow
-		underlying.transferFrom(msg.sender, _self, wager);
-		underlying.transferFrom(address(_vault), _self, (payout - wager));
+        // escrow
+        IERC20(underlying).transferFrom(msg.sender, _self, wager);
+        IERC20(underlying).transferFrom(address(_vault), _self, (payout - wager));
 
 		// add to the market
 		_marketTotal[marketId] += wager;
@@ -574,17 +290,17 @@
 		_totalExposure -= _bets[id].payout - _bets[id].amount;
 		_inplayCount--;
 
-		IERC20Metadata underlying = _vault.asset();
-
-		if (result == true) {
-			// Transfer the win to the punter
-			underlying.transfer(_bets[id].owner, _bets[id].payout);
-		}
-
-		if (result == false) {
-			// Transfer the proceeds to the vault, less market fee
-			underlying.transfer(address(_vault), _bets[id].payout);
-		}
+        address underlying = _vault.asset();
+
+        if (result == true) {
+            // Transfer the win to the punter
+            IERC20(underlying).transfer(_bets[id].owner, _bets[id].payout);
+        }
+
+        if (result == false) {
+            // Transfer the proceeds to the vault, less market fee
+            IERC20(underlying).transfer(address(_vault), _bets[id].payout);
+        }
 
 		emit Settled(id, _bets[id].payout, result, _bets[id].owner);
 	}
@@ -616,5 +332,4 @@
 		bool result,
 		address indexed owner
 	);
->>>>>>> 3ed7ed07
 }