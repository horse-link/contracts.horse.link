--- conflicted
+++ resolved
@@ -22,7 +22,7 @@
 	address owner;
 }
 
-contract Market is Ownable, IMarket, ERC721, IERC20Metadata {
+contract Market is Ownable, IMarket, ERC721 {
 	uint256 private constant MAX = 32;
 	int256 private constant PRECISION = 1_000;
 	uint8 private immutable _fee;
@@ -70,8 +70,8 @@
 
 	mapping(address => uint256) private _workerfees;
 
-	function tokenURI(uint256 tokenId) external view returns (string memory) {
-		return string(abi.encodePacked("https://api.horse.link/bets/", tokenId));
+	function tokenURI(uint256 tokenId) public view override returns (string memory) {
+		return string(abi.encodePacked("https://api.horse.link/bet/", tokenId));
 	}
 
 	function getFee() external view returns (uint8) {
@@ -221,12 +221,7 @@
 			IOracle(_oracle).checkResult(marketId, propositionId) == false,
 			"back: Oracle result already set for this market"
 		);
-
-<<<<<<< HEAD
-        IERC20Metadata underlying = IERC20Metadata(_vault.asset());
-=======
         address underlying = _vault.asset();
->>>>>>> 8d962b41
 
 		// add underlying to the market
 		uint256 payout = _getPayout(propositionId, wager, odds);
@@ -298,11 +293,7 @@
         _totalExposure -= _bets[id].payout - _bets[id].amount;
         _inplayCount --;
 
-<<<<<<< HEAD
-        IERC20Metadata underlying = IERC20Metadata(_vault.asset());
-=======
         address underlying = _vault.asset();
->>>>>>> 8d962b41
 
         if (result == true) {
             // Transfer the win to the punter
