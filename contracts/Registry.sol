// SPDX-License-Identifier: MIT
pragma solidity =0.8.10;

import "./IMarket.sol";
import "./IVault.sol";
import "@openzeppelin/contracts/token/ERC20/extensions/IERC20Metadata.sol";

contract Registry {
    address[] public markets;
    address[] public vaults;

    mapping(address => address) private _vaultByAsset;
    mapping(address => address) private _markets; 

    address private immutable _owner;
    IERC20Metadata private immutable _token;
    uint256 private _threshold;

    function marketCount() external view returns (uint256) {
        return markets.length;
    }

    function vaultCount() external view returns (uint256) {
        return vaults.length;
    }

    constructor(IERC20Metadata token) {
        _owner = msg.sender;
        _token = token;
    }

<<<<<<< HEAD
    function addVault(address vault) external onlyTokenHolders {
        address asset = IVault(vault).asset();
        require(
            _vaultByAsset[asset] == address(0),
            "addVault: Vault with this asset already added"
=======
    function addVault(IVault vault) external onlyTokenHolders {
        address underlying = vault.asset();
        require(
            _underlying[underlying].asset() == address(0),
            "addVault: Vault with this underlying token already added"
>>>>>>> 8d962b41
        );

        vaults.push(vault);
        _vaultByAsset[asset] = vault; 

        emit VaultAdded(vault);
    }

    function addMarket(address market) external onlyTokenHolders {
        require(
            _markets[market] == address(0),
            "addMarket: Market already added"
        );
        _markets[market] = market;
        markets.push(market);
        emit MarketAdded(market);
    }

    function setThreshold(uint256 threshold) external onlyOwner {
        require(threshold != _threshold, "setThreshold: Threshold already set");
        _threshold = threshold;
        emit ThresholdUpdated(threshold);
    }

    modifier onlyTokenHolders() {
        require(
            _token.balanceOf(msg.sender) >= _threshold,
            "onlyTokenHolders: Caller does not hold enough tokens"
        );
        _;
    }

    modifier onlyOwner() {
        require(
            msg.sender == _owner,
            "onlyOwner: Caller is not the contract owner"
        );
        _;
    }

    event MarketAdded(address indexed market);
    event ThresholdUpdated(uint256 threshold);
    event VaultAdded(address indexed vault);
}<|MERGE_RESOLUTION|>--- conflicted
+++ resolved
@@ -29,23 +29,15 @@
         _token = token;
     }
 
-<<<<<<< HEAD
     function addVault(address vault) external onlyTokenHolders {
-        address asset = IVault(vault).asset();
+        address assetAddress = IVault(vault).asset();
         require(
-            _vaultByAsset[asset] == address(0),
-            "addVault: Vault with this asset already added"
-=======
-    function addVault(IVault vault) external onlyTokenHolders {
-        address underlying = vault.asset();
-        require(
-            _underlying[underlying].asset() == address(0),
-            "addVault: Vault with this underlying token already added"
->>>>>>> 8d962b41
+            IVault(_vaultByAsset[assetAddress]).asset() == address(0),
+            "addVault: Vault with this asset token already added"
         );
 
         vaults.push(vault);
-        _vaultByAsset[asset] = vault; 
+        _vaultByAsset[assetAddress] = vault; 
 
         emit VaultAdded(vault);
     }
