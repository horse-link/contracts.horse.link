{
  "name": "solidity",
  "version": "0.0.1",
  "private": true,
  "scripts": {
    "prepare": "husky install",
    "hh:compile": "npx hardhat compile",
    "verify:uat": "npx hardhat --network goerli etherscan-verify",
<<<<<<< HEAD
    "deploy:uat": "npx hardhat compile && npx hardhat deploy --network goerli --tags underlying,oracle,registryToken,vault,market --export ./exports/goerli.json && npx hardhat --network goerli etherscan-verify",
    "deploy:local": "npx hardhat compile && npx hardhat deploy --network localhost --tags underlying,oracle,registryToken,vault,market --export ./exports/localhost.json",
=======
    "deploy:uat": "npx hardhat clean && npx hardhat compile && npx hardhat deploy --network goerli --tags underlying,oracle,registryToken,vault,market --export ./exports/goerli.json && npx hardhat --network goerli etherscan-verify",
>>>>>>> 8d962b41
    "hh:node": "npx hardhat node --hostname localhost",
    "test": "npx hardhat test",
    "coverage": "npx hardhat coverage",
    "format": "prettier --write \"scripts/**/*.{js,ts}\" && prettier --write \"contracts/**/*.sol\"",
    "lint": "eslint --ext .ts --fix scripts && yarn format",
    "lint-staged": "lint-staged"
  },
  "dependencies": {
    "@chainlink/contracts": "^0.5.1",
    "@ethersproject/providers": "^5.0.0",
    "@nomiclabs/hardhat-ethers": "^2.2.1",
    "@openzeppelin/contracts": "^4.8.0",
    "@typechain/ethers-v5": "^8.0.5",
    "@typechain/hardhat": "^3.1.0",
    "chai": "^4.3.4",
    "dotenv": "^10.0.0",
    "ethereum-waffle": "^3.2.2",
    "ethers": "^5.7.2",
    "hardhat": "^2.4.0",
    "hardhat-contract-sizer": "^2.0.3",
    "keccak": "^3.0.1",
    "papaparse": "^5.3.2",
    "rlp": "^2.2.6",
    "ts-node": "^10.0.0",
    "typechain": "^6.1.0",
    "typescript": "^4.3.4"
  },
  "resolutions": {
    "@ledgerhq/hw-app-eth": "6.7.0",
    "@ledgerhq/hw-transport": "6.7.0",
    "ethers": "^5.4.7"
  },
  "devDependencies": {
    "@ethersproject/hardware-wallets": "^5.4.0",
    "@nomiclabs/hardhat-ethers": "npm:hardhat-deploy-ethers",
    "@nomiclabs/hardhat-etherscan": "^2.1.6",
    "@openzeppelin/contracts-upgradeable": "^4.4.2",
    "@openzeppelin/hardhat-upgrades": "^1.10.0",
    "@remix-project/remixd": "^0.6.1",
    "@typechain/ethers-v5": "^8.0.5",
    "@typechain/hardhat": "^3.1.0",
    "@types/dotenv": "^8.2.0",
    "@types/mocha": "^9.0.0",
    "@types/node": "^15.12.4",
    "@typescript-eslint/eslint-plugin": "^5.0.0",
    "@typescript-eslint/parser": "^5.0.0",
    "erc721a": "^3.2.0",
    "eslint": "^8.13.0",
    "eslint-config-prettier": "^8.3.0",
    "eslint-plugin-prettier": "^4.0.0",
    "hardhat-deploy": "^0.11.19",
    "hardhat-deploy-ethers": "^0.3.0-beta.13",
    "hardhat-gas-reporter": "^1.0.8",
    "husky": "^7.0.2",
    "lint-staged": "^13.0.3",
    "prettier": "^2.4.0",
    "prettier-plugin-solidity": "^1.0.0-beta.18",
    "pretty-quick": "^3.1.1",
    "solidity-coverage": "^0.8.2"
  },
  "lint-staged": {
    "*.ts": [
      "eslint --fix",
      "prettier --write"
    ]
  }
}<|MERGE_RESOLUTION|>--- conflicted
+++ resolved
@@ -6,12 +6,8 @@
     "prepare": "husky install",
     "hh:compile": "npx hardhat compile",
     "verify:uat": "npx hardhat --network goerli etherscan-verify",
-<<<<<<< HEAD
-    "deploy:uat": "npx hardhat compile && npx hardhat deploy --network goerli --tags underlying,oracle,registryToken,vault,market --export ./exports/goerli.json && npx hardhat --network goerli etherscan-verify",
     "deploy:local": "npx hardhat compile && npx hardhat deploy --network localhost --tags underlying,oracle,registryToken,vault,market --export ./exports/localhost.json",
-=======
     "deploy:uat": "npx hardhat clean && npx hardhat compile && npx hardhat deploy --network goerli --tags underlying,oracle,registryToken,vault,market --export ./exports/goerli.json && npx hardhat --network goerli etherscan-verify",
->>>>>>> 8d962b41
     "hh:node": "npx hardhat node --hostname localhost",
     "test": "npx hardhat test",
     "coverage": "npx hardhat coverage",
