--- conflicted
+++ resolved
@@ -459,15 +459,8 @@
 			signature
 		);
 
-<<<<<<< HEAD
-		// Bob won the bet
-		const initialAliceBalance = await underlying.balanceOf(alice.address);
-		const initialBobBalance = await underlying.balanceOf(bob.address);
-		await market.connect(bob).settle(0);
-=======
 		// Settle won bet
 		await market.connect(bet.bettor).settle(0);
->>>>>>> f106db96
 
 		const newStats = await getMarketStats(
 			bet.market.marketId,
@@ -481,30 +474,7 @@
 			"Total In Play should have gone down by the wager amount"
 		).to.equal(ethers.utils.parseUnits(bet.amount.toString(), tokenDecimals));
 
-<<<<<<< HEAD
 		// His balance should have gone up by the potential winnings
-		const bobBalance = await underlying.balanceOf(bob.address);
-		const bobDelta = bobBalance.sub(initialBobBalance);
-		expect(bobDelta, "Bob should have won the bet").to.equal(
-			BigNumber.from(bet1).mul(
-				ethers.utils.parseUnits(bet1Odds.toString(), ODDS_DECIMALS)
-			)
-		);
-
-		const bet = await market.getBetByIndex(0);
-		expect(bet[1], "Bet struct payout should equal the actual payout").to.equal(
-			BigNumber.from(bet1).mul(
-				ethers.utils.parseUnits(bet1Odds.toString(), ODDS_DECIMALS)
-			)
-		);
-
-		const newExposure = await market.getTotalExposure();
-		const exposureDelta = originalExposure.sub(newExposure);
-		expect(
-			exposureDelta,
-			"Bet 1: Exposure should have gone down by the covered amount"
-		).to.equal(bet1Cover);
-=======
 		const newBettorBalance = await underlying.balanceOf(bet.bettor.address);
 		const bettorDelta = newBettorBalance.sub(originalBettorBalance);
 		expect(bettorDelta, "Bettor should have won the bet").to.equal(
@@ -512,7 +482,22 @@
 				ethers.utils.parseUnits(bet.odds.toString(), ODDS_DECIMALS)
 			)
 		);
->>>>>>> f106db96
+
+		const betStruct = await market.getBetByIndex(0);
+		expect(
+			betStruct[1],
+			"Bet struct payout should equal the actual payout"
+		).to.equal(
+			BigNumber.from(bet.amount).mul(
+				ethers.utils.parseUnits(bet.odds.toString(), ODDS_DECIMALS)
+			)
+		);
+
+		const exposureDelta = originalStats.exposure.sub(newStats.exposure);
+		expect(
+			exposureDelta,
+			"Bet 1: Exposure should have gone down by the covered amount"
+		).to.equal(bet1Cover);
 	});
 
 	it("Should settle the second bet, lost", async () => {
