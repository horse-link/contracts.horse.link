--- conflicted
+++ resolved
@@ -14,7 +14,6 @@
 chai.use(solidity);
 
 describe("Market", () => {
-<<<<<<< HEAD
   let underlying: Token;
   let vault: Vault;
   let market: Market;
@@ -666,388 +665,6 @@
       );
     });
   });
-=======
-	let underlying: Token;
-	let vault: Vault;
-	let market: Market;
-	let oracle: MarketOracle;
-	let owner: SignerWithAddress;
-	let alice: SignerWithAddress;
-	let bob: SignerWithAddress;
-	let carol: SignerWithAddress;
-	let tokenDecimals: number;
-
-	const ODDS_DECIMALS = 6;
-
-	beforeEach(async () => {
-		// Import deployments tagged with these values
-		const fixture = await deployments.fixture([
-			"token",
-			"oracle",
-			"vault",
-			"market"
-		]);
-
-		[owner, alice, bob, carol] = await ethers.getSigners();
-
-		underlying = await ethers.getContractAt(
-			fixture.Usdt.abi,
-			fixture.Usdt.address
-		);
-		vault = await ethers.getContractAt(
-			fixture.UsdtVault.abi,
-			fixture.UsdtVault.address
-		);
-		market = await ethers.getContractAt(
-			fixture.UsdtMarket.abi,
-			fixture.UsdtMarket.address
-		);
-		oracle = await ethers.getContractAt(
-			fixture.MarketOracle.abi,
-			fixture.MarketOracle.address
-		);
-
-		tokenDecimals = await underlying.decimals();
-
-		await underlying.mint(
-			alice.address,
-			ethers.utils.parseUnits("2000", tokenDecimals)
-		);
-		await underlying.mint(
-			bob.address,
-			ethers.utils.parseUnits("1000", tokenDecimals)
-		);
-		await underlying.mint(
-			carol.address,
-			ethers.utils.parseUnits("1000", tokenDecimals)
-		);
-		await underlying
-			.connect(alice)
-			.approve(vault.address, ethers.constants.MaxUint256);
-		await underlying
-			.connect(bob)
-			.approve(vault.address, ethers.constants.MaxUint256);
-		await underlying
-			.connect(bob)
-			.approve(market.address, ethers.constants.MaxUint256);
-		await underlying
-			.connect(carol)
-			.approve(vault.address, ethers.constants.MaxUint256);
-		await underlying
-			.connect(carol)
-			.approve(market.address, ethers.constants.MaxUint256);
-
-		await vault
-			.connect(alice)
-			.deposit(
-				ethers.utils.parseUnits("1000", tokenDecimals),
-				alice.address
-			);
-	});
-
-	it.skip("dummy", async () => {
-		expect(true).to.be.true;
-	});
-
-	it("should properties set on deploy", async () => {
-		const inPlay = await market.getTotalInPlay();
-		expect(inPlay).to.equal(0, "Should have $0 in play");
-
-		const totalExposure = await market.getTotalExposure();
-		expect(totalExposure).to.equal(0, "Should have no exposure");
-
-		const vault = await market.getVaultAddress();
-		expect(vault).to.equal(vault, "Should have vault address");
-	});
-
-	it("should get correct odds on a 5:1 punt", async () => {
-		const balance = await underlying.balanceOf(bob.address);
-		expect(balance).to.equal(
-			ethers.utils.parseUnits("1000", tokenDecimals),
-			"Should have $1,000 USDT"
-		);
-
-		// check vault balance
-		const vaultBalance = await underlying.balanceOf(vault.address);
-		expect(vaultBalance).to.equal(
-			ethers.utils.parseUnits("1000", tokenDecimals),
-			"Should have $1,000 USDT in vault"
-		);
-
-		const totalAssets = await vault.totalAssets();
-		expect(totalAssets).to.equal(
-			ethers.utils.parseUnits("1000", tokenDecimals),
-			"Should have $1,000 USDT total assets"
-		);
-
-		await underlying
-			.connect(bob)
-			.approve(
-				market.address,
-				ethers.utils.parseUnits("50", tokenDecimals)
-			);
-
-		const targetOdds = ethers.utils.parseUnits("5", ODDS_DECIMALS);
-
-		// Runner 1 for a Win
-		const propositionId = ethers.utils.formatBytes32String("1");
-
-		const trueOdds = await market.getOdds(
-			ethers.utils.parseUnits("50", tokenDecimals),
-			targetOdds,
-			propositionId
-		);
-
-		expect(trueOdds).to.equal(
-			4750000,
-			"Should have true odds of 1:4.75 on $50 in a $1,000 pool"
-		);
-
-		const potentialPayout = await market.getPotentialPayout(
-			propositionId,
-			ethers.utils.parseUnits("50", tokenDecimals),
-			targetOdds
-		);
-
-		// should equal 237500000
-		expect(potentialPayout).to.equal(
-			237500000,
-			"Should have true odds of 1:4.75 on $100 in a $1,000 pool"
-		);
-	});
-
-	it("should allow Bob a $100 punt at 5:1", async () => {
-		let balance = await underlying.balanceOf(bob.address);
-		expect(balance).to.equal(
-			ethers.utils.parseUnits("1000", tokenDecimals),
-			"Should have $1,000 USDT"
-		);
-
-		const wager = ethers.utils.parseUnits("100", tokenDecimals);
-
-		const odds = ethers.utils.parseUnits("5", ODDS_DECIMALS);
-		const close = 0;
-		const end = 1000000000000;
-
-		// check vault balance
-		let vaultBalance = await underlying.balanceOf(vault.address);
-		expect(vaultBalance).to.equal(
-			ethers.utils.parseUnits("1000", tokenDecimals),
-			"Should have $1,000 USDT in vault"
-		);
-
-		const totalAssets = await vault.totalAssets();
-		expect(totalAssets).to.equal(
-			ethers.utils.parseUnits("1000", tokenDecimals),
-			"Should have $1,000 USDT total assets"
-		);
-
-		await underlying
-			.connect(bob)
-			.approve(
-				market.address,
-				ethers.utils.parseUnits("100", tokenDecimals)
-			);
-		// Runner 1 for a Win
-		const propositionId = ethers.utils.formatBytes32String("1");
-		const nonce = ethers.utils.formatBytes32String("1");
-
-		// Arbitary market ID set by the operator
-		const marketId = ethers.utils.formatBytes32String("20220115-BNE-R1-w");
-
-		const signature = await signBackMessage(
-			nonce,
-			propositionId,
-			marketId,
-			wager,
-			odds,
-			close,
-			end,
-			owner
-		);
-
-		await market
-			.connect(bob)
-			.back(
-				nonce,
-				propositionId,
-				marketId,
-				wager,
-				odds,
-				close,
-				end,
-				signature
-			);
-
-		balance = await underlying.balanceOf(bob.address);
-		expect(balance).to.equal(
-			ethers.utils.parseUnits("900", tokenDecimals),
-			"Should have $900 USDT after a $100 bet"
-		);
-
-		const inPlay = await market.getTotalInPlay();
-		expect(inPlay).to.equal(
-			ethers.utils.parseUnits("100", tokenDecimals),
-			"Market should be $450 USDT in play after $100 bet @ 1:4.5"
-		);
-
-		vaultBalance = await underlying.balanceOf(vault.address);
-		expect(vaultBalance).to.equal(
-			ethers.utils.parseUnits("650", tokenDecimals),
-			"Vault should have $650 USDT"
-		);
-	});
-
-	it("should allow Carol a $200 punt at 2:1", async () => {
-		let balance = await underlying.balanceOf(bob.address);
-		expect(balance).to.equal(
-			ethers.utils.parseUnits("1000", tokenDecimals),
-			"Should have $1,000 USDT"
-		);
-
-		const wager = ethers.utils.parseUnits("200", tokenDecimals);
-
-		const odds = ethers.utils.parseUnits("2", ODDS_DECIMALS);
-		const close = 0;
-		const end = 1000000000000;
-
-		// check vault balance
-		const vaultBalance = await underlying.balanceOf(vault.address);
-		expect(vaultBalance).to.equal(
-			ethers.utils.parseUnits("1000", tokenDecimals),
-			"Should have $1,000 USDT in vault"
-		);
-
-		const totalAssets = await vault.totalAssets();
-		expect(totalAssets).to.equal(
-			ethers.utils.parseUnits("1000", tokenDecimals),
-			"Should have $1,000 USDT total assets"
-		);
-
-		await underlying
-			.connect(carol)
-			.approve(
-				market.address,
-				ethers.utils.parseUnits("200", tokenDecimals)
-			);
-		// Runner 2 for a Win
-		const propositionId = ethers.utils.formatBytes32String("2");
-		const nonce = ethers.utils.formatBytes32String("2");
-
-		// Arbitary market ID set by the operator
-		const marketId = ethers.utils.formatBytes32String("20220115-BNE-R1-w");
-		const betSignature = await signBackMessage(
-			nonce,
-			propositionId,
-			marketId,
-			wager,
-			odds,
-			close,
-			end,
-			owner
-		);
-
-		await market
-			.connect(carol)
-			.back(
-				nonce,
-				propositionId,
-				marketId,
-				wager,
-				odds,
-				close,
-				end,
-				betSignature
-			);
-
-		balance = await underlying.balanceOf(carol.address);
-		expect(balance).to.equal(
-			ethers.utils.parseUnits("800", tokenDecimals),
-			"Should have $800 USDT after a $200 bet"
-		);
-	});
-
-	describe("Settle", () => {
-		it("should settle bobs winning bet by index", async () => {
-			const wager = ethers.utils.parseUnits("100", tokenDecimals);
-			const odds = ethers.utils.parseUnits("5", ODDS_DECIMALS);
-			const close = 0;
-			const end = 1000000000000;
-
-			// Runner 1 for a Win
-			const propositionId = ethers.utils.formatBytes32String("1");
-			const nonce = ethers.utils.formatBytes32String("1");
-
-			// Arbitary market ID set by the operator `${today}_${track}_${race}_W${runner}`
-			const marketId =
-				ethers.utils.formatBytes32String("20220115_BNE_1_W");
-			const betSignature = await signBackMessage(
-				nonce,
-				propositionId,
-				marketId,
-				wager,
-				odds,
-				close,
-				end,
-				owner
-			);
-
-			let count = await market.getCount();
-			expect(count).to.equal(0, "First bet should have a 0 index");
-
-			expect(
-				await market
-					.connect(bob)
-					.back(
-						nonce,
-						propositionId,
-						marketId,
-						wager,
-						odds,
-						close,
-						end,
-						betSignature
-					)
-			).to.emit(market, "Placed");
-
-			count = await market.getCount();
-			expect(count).to.equal(1, "Second bet should have a 1 index");
-
-			const inPlayCount = await market.getInPlayCount();
-			expect(inPlayCount).to.equal(1, "In play count should be 1");
-
-			let exposure = await market.getTotalExposure();
-			expect(exposure, "Exposure amount incorrect").to.equal(
-				ethers.utils.parseUnits("350", tokenDecimals)
-			);
-
-			let inPlay = await market.getTotalInPlay();
-			expect(inPlay, "In play amount incorrect").to.equal(
-				ethers.utils.parseUnits("100", tokenDecimals)
-			);
-
-			await oracle.setResult(
-				marketId,
-				propositionId,
-				"0x0000000000000000000000000000000000000000000000000000000000000000"
-			);
-
-			const index = 0;
-			expect(await market.settle(index)).to.emit(market, "Settled");
-
-			exposure = await market.getTotalExposure();
-			expect(exposure).to.equal(0);
-
-			inPlay = await market.getTotalInPlay();
-			expect(inPlay).to.equal(0);
-
-			const balance = await underlying.balanceOf(bob.address);
-			expect(balance).to.equal(
-				ethers.utils.parseUnits("1350", tokenDecimals)
-			);
-		});
-	});
->>>>>>> c7b3927a
 });
 
 async function signMessage(message: string, signer: SignerWithAddress) {
