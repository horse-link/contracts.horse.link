import hre, { ethers, deployments } from "hardhat";
import { BigNumber, BigNumberish, BytesLike } from "ethers";
import chai, { expect } from "chai";
import {
	Market,
	MarketOracle,
	Market__factory,
	Token,
	Vault,
	Vault__factory
} from "../build/typechain";
import { solidity } from "ethereum-waffle";
import { SignerWithAddress } from "@nomiclabs/hardhat-ethers/signers";
import { formatBytes16String } from "./utils";

type Signature = {
	v: BigNumberish;
	r: string;
	s: string;
};

// MarketId 11 chars
// AAAAAABBBCC
// A = date as days since epoch
// B = location code
// C = race number
const MARKET_ID = "019123BNE01";

chai.use(solidity);

describe("Market", () => {
	let underlying: Token;
	let tokenDecimals: number;
	let vault: Vault;
	let market: Market;
	let oracle: MarketOracle;
	let owner: SignerWithAddress;
	let alice: SignerWithAddress;
	let bob: SignerWithAddress;
	let carol: SignerWithAddress;

	const USDT_DECIMALS = 6;
	const ODDS_DECIMALS = 6;
	const MARGIN = 100;

	beforeEach(async () => {
		[owner, alice, bob, carol] = await ethers.getSigners();
		const fixture = await deployments.fixture([
			"token",
			"registry",
			"vault",
			"market",
			"oracle"
		]);

		underlying = (await ethers.getContractAt(
			fixture.Usdt.abi,
			fixture.Usdt.address
		)) as Token;
		vault = (await ethers.getContractAt(
			fixture.UsdtVault.abi,
			fixture.UsdtVault.address
		)) as Vault;
		market = (await ethers.getContractAt(
			fixture.UsdtMarket.abi,
			fixture.UsdtMarket.address
		)) as Market;
		oracle = (await ethers.getContractAt(
			fixture.MarketOracle.abi,
			fixture.MarketOracle.address
		)) as MarketOracle;

		tokenDecimals = await underlying.decimals();

		await underlying.mint(
			owner.address,
			ethers.utils.parseUnits("1000000", USDT_DECIMALS)
		);
		await underlying.transfer(
			alice.address,
			ethers.utils.parseUnits("2000000", USDT_DECIMALS)
		);
		await underlying.transfer(
			bob.address,
			ethers.utils.parseUnits("1000", USDT_DECIMALS)
		);
		await underlying.transfer(
			carol.address,
			ethers.utils.parseUnits("1000", USDT_DECIMALS)
		);

		vault = await new Vault__factory(owner).deploy(underlying.address);
		await vault.deployed();

		const SignatureLib = await ethers.getContractFactory("SignatureLib");
		const signatureLib = await SignatureLib.deploy();
		await signatureLib.deployed();

		const OddsLib = await ethers.getContractFactory("OddsLib");
		const oddsLib = await OddsLib.deploy();
		await oddsLib.deployed();

		const OddsLib = await ethers.getContractFactory("OddsLib");
		const oddsLib = await OddsLib.deploy();
		await oddsLib.deployed();

		const marketFactory = await ethers.getContractFactory("Market", {
			signer: owner,
			libraries: {
<<<<<<< HEAD
				SignatureLib: lib.address,
=======
				SignatureLib: signatureLib.address,
>>>>>>> d702ec32
				OddsLib: oddsLib.address
			}
		});

		// https://www.npmjs.com/package/hardhat-deploy?activeTab=readme#handling-contract-using-libraries
		// https://stackoverflow.com/questions/71389974/how-can-i-link-library-and-contract-in-one-file
		const args = [vault.address, MARGIN, oracle.address];
		market = (await marketFactory.deploy(...args)) as Market;

		await vault.setMarket(market.address, ethers.constants.MaxUint256);
		await underlying
			.connect(alice)
			.approve(vault.address, ethers.constants.MaxUint256);
		await underlying
			.connect(bob)
			.approve(vault.address, ethers.constants.MaxUint256);
		await underlying
			.connect(bob)
			.approve(market.address, ethers.constants.MaxUint256);
		await underlying
			.connect(carol)
			.approve(vault.address, ethers.constants.MaxUint256);
		await underlying
			.connect(carol)
			.approve(market.address, ethers.constants.MaxUint256);

		// Should get 0 odds if vault has ZERO assets
		const wager = ethers.utils.parseUnits("100", USDT_DECIMALS);
		const odds = ethers.utils.parseUnits("5", ODDS_DECIMALS);
		const propositionId = formatBytes16String("1");
		expect(await market.getOdds(wager, odds, propositionId)).to.equal(1);
		// Should get potential payout = wager if vault has no assets
		expect(
			await market.getPotentialPayout(propositionId, wager, odds)
		).to.equal(wager);

		await vault
			.connect(alice)
			.deposit(ethers.utils.parseUnits("1000", tokenDecimals), alice.address);
	});

	it("should have properties set on deploy", async () => {
		const margin = await market.getMargin();
		expect(margin, "margin should be set").to.equal(MARGIN);

		const inPlay = await market.getTotalInPlay();
		expect(inPlay, "Should have $0 in play").to.equal(0);

		const totalExposure = await market.getTotalExposure();
		expect(totalExposure, "Should have $0 exposure").to.equal(0);

		const vaultAddress = await market.getVaultAddress();
		expect(vaultAddress, "Should have vault address").to.equal(vault.address);

		expect(await market.getOracleAddress()).to.equal(oracle.address);
		expect(await vault.getMarketAllowance()).to.equal(1000000000);
	});

	it("Should get correct odds on a 5:1 punt", async () => {
		const balance = await underlying.balanceOf(bob.address);
		expect(balance, "Should have $1,000 USDT").to.equal(
			ethers.utils.parseUnits("1000", USDT_DECIMALS)
		);

		// check vault balance
		const vaultBalance = await underlying.balanceOf(vault.address);
		expect(vaultBalance, "Should have $1,000 USDT in vault").to.equal(
			ethers.utils.parseUnits("1000", USDT_DECIMALS)
		);

		const totalAssets = await vault.totalAssets();
		expect(totalAssets, "Should have $1,000 USDT total assets").to.equal(
			ethers.utils.parseUnits("1000", USDT_DECIMALS)
		);
		await underlying
			.connect(bob)
			.approve(market.address, ethers.utils.parseUnits("50", tokenDecimals));

		const targetOdds = ethers.utils.parseUnits("5", ODDS_DECIMALS);

		// Runner 1 for a Win
		const propositionId = formatBytes16String("1");

		// const trueOdds = await market.getOdds(
		// 	ethers.utils.parseUnits("50", USDT_DECIMALS),
		// 	targetOdds,
		// 	propositionId
		// );

		// expect(
		// 	trueOdds,
		// 	"Should have true odds of 1:4.75 on $50 in a $1,000 pool"
		// ).to.equal(4750000);

		// there still needs to be slippage in the odds
		const odds = await market.getOdds(
			ethers.utils.parseUnits("50", USDT_DECIMALS),
			targetOdds,
			propositionId
		);

		expect(
<<<<<<< HEAD
			trueOdds,
			"Should have true odds of 3.809524 on $50 in a $1,000 pool"
		).to.be.closeTo(BigNumber.from(3809524), 1);
=======
			odds,
			"Should have true odds of 1:4.75 on $50 in a $1,000 pool"
		).to.equal(3750000);
>>>>>>> d702ec32

		const potentialPayout = await market.getPotentialPayout(
			propositionId,
			ethers.utils.parseUnits("50", USDT_DECIMALS),
			targetOdds
		);

		expect(potentialPayout, "Payout should be 190476190").to.be.closeTo(
			BigNumber.from(190476190),
			10
		);
	});

	it("Should not allow back with invalid signature", async () => {
		const wager = ethers.utils.parseUnits("100", USDT_DECIMALS);
		const odds = ethers.utils.parseUnits("5", ODDS_DECIMALS);
		const close = 0;
		const end = 1000000000000000;

		// Runner 1 for a Win
		const propositionId = formatBytes16String("1");
		const nonce = formatBytes16String("1");

		const marketId = formatBytes16String(MARKET_ID);
		const betSignature = await signBackMessage(
			nonce,
			marketId,
			propositionId,
			odds,
			close,
			end,
			alice // alice should not sign
		);

		await expect(
			market
				.connect(bob)
				.back(
					nonce,
					propositionId,
					marketId,
					wager,
					odds,
					close,
					end,
					betSignature
				)
		).to.be.revertedWith("back: Invalid signature");
	});

	it("Should allow Bob a $100 punt at 5:1", async () => {
		let balance = await underlying.balanceOf(bob.address);
		expect(balance).to.equal(
			ethers.utils.parseUnits("1000", USDT_DECIMALS),
			"Should have $1,000 USDT"
		);

		const wager = ethers.utils.parseUnits("100", USDT_DECIMALS);

		const odds = ethers.utils.parseUnits("5", ODDS_DECIMALS);
		const close = 0;
		const end = 1000000000000;

		// check vault balance
		let vaultBalance = await underlying.balanceOf(vault.address);
		expect(vaultBalance).to.equal(
			ethers.utils.parseUnits("1000", USDT_DECIMALS),
			"Should have $1,000 USDT in vault"
		);

		const totalAssets = await vault.totalAssets();
		expect(totalAssets).to.equal(
			ethers.utils.parseUnits("1000", USDT_DECIMALS),
			"Should have $1,000 USDT total assets"
		);

		await underlying
			.connect(bob)
			.approve(market.address, ethers.utils.parseUnits("100", tokenDecimals));
		// Runner 1 for a Win
		// AAAAAABBBCC
		const propositionId = formatBytes16String("019450ABC0101W");
		const nonce = formatBytes16String("1");

		// Arbitary market ID set by the operator
		const marketId = formatBytes16String(MARKET_ID);

		const signature = await signBackMessage(
			nonce,
			marketId,
			propositionId,
			odds,
			close,
			end,
			owner
		);

		await market
			.connect(bob)
			.back(nonce, propositionId, marketId, wager, odds, close, end, signature);

		expect(await market.getMarketTotal(marketId)).to.equal(
			ethers.utils.parseUnits("100", USDT_DECIMALS)
		);

		balance = await underlying.balanceOf(bob.address);
		expect(balance).to.equal(
			ethers.utils.parseUnits("900", USDT_DECIMALS),
			"Should have $900 USDT after a $100 bet"
		);

		const inPlay = await market.getTotalInPlay();
		expect(inPlay).to.equal(ethers.utils.parseUnits("100", USDT_DECIMALS));

		vaultBalance = await underlying.balanceOf(vault.address);
		expect(vaultBalance).to.equal(
			BigNumber.from(827272700),
			"Vault should have $827.27 USDT"
		);

		// Should get expiry after back bet
		const expiry = await market.getExpiry(0);
		expect(expiry).to.equal(end + 2592000, "Should have expiry set");

		const tokenOwner = await market.ownerOf(0);
		expect(tokenOwner, "Bob should have a bet NFT").to.equal(bob.address);
	});

	it("Should allow Carol a $200 punt at 2:1", async () => {
		let balance = await underlying.balanceOf(bob.address);
		expect(balance).to.equal(
			ethers.utils.parseUnits("1000", USDT_DECIMALS),
			"Should have $1,000 USDT"
		);

		const wager = ethers.utils.parseUnits("200", USDT_DECIMALS);

		const odds = ethers.utils.parseUnits("2", ODDS_DECIMALS);
		const close = 0;
		const end = 1000000000000;

		// check vault balance
		const vaultBalance = await underlying.balanceOf(vault.address);
		expect(vaultBalance).to.equal(
			ethers.utils.parseUnits("1000", USDT_DECIMALS),
			"Should have $1,000 USDT in vault"
		);

		const totalAssets = await vault.totalAssets();
		expect(totalAssets).to.equal(
			ethers.utils.parseUnits("1000", USDT_DECIMALS),
			"Should have $1,000 USDT total assets"
		);

		await underlying
			.connect(carol)
			.approve(market.address, ethers.utils.parseUnits("200", tokenDecimals));
		// Runner 2 for a Win
		const propositionId = formatBytes16String("2");
		const nonce = formatBytes16String("2");

		// Arbitary market ID set by the operator
		const marketId = formatBytes16String(MARKET_ID);
		const betSignature = await signBackMessage(
			nonce,
			marketId,
			propositionId,
			odds,
			close,
			end,
			owner
		);

		await market
			.connect(carol)
			.back(
				nonce,
				propositionId,
				marketId,
				wager,
				odds,
				close,
				end,
				betSignature
			);

		balance = await underlying.balanceOf(carol.address);
		expect(balance).to.equal(
			ethers.utils.parseUnits("800", USDT_DECIMALS),
			"Should have $800 USDT after a $200 bet"
		);
	});
	it.skip("should not allow a donation attack", async () => {
		// Bob has some USDT but he wants more
		const bobOriginalBalance = await underlying.balanceOf(bob.address);

		// Alice is an honest investor and deposits $1000 USDT
		await vault
			.connect(alice)
			.deposit(ethers.utils.parseUnits("1000", USDT_DECIMALS), alice.address);

		// Now Bob attacks
		const wager = ethers.utils.parseUnits("1000", USDT_DECIMALS);
		const odds = ethers.utils.parseUnits("10", ODDS_DECIMALS);
		const close = 0;

		// Bob makes a bet but he doesn't care if he loses
		const latestBlockNumber = await ethers.provider.getBlockNumber();
		const latestBlock = await ethers.provider.getBlock(latestBlockNumber);
		const end = latestBlock.timestamp + 10000;
		const propositionId = formatBytes16String("1");
		const nonce = formatBytes16String("1");
		const marketId = formatBytes16String(MARKET_ID);
		const betSignature = await signBackMessage(
			nonce,
			marketId,
			propositionId,
			odds,
			close,
			end,
			owner
		);
		await underlying.connect(bob).approve(market.address, wager);
		await market
			.connect(bob)
			.back(
				nonce,
				propositionId,
				marketId,
				wager,
				odds,
				close,
				end,
				betSignature
			);

		// Bob now buys shares
		await vault
			.connect(bob)
			.deposit(ethers.utils.parseUnits("1000", USDT_DECIMALS), bob.address);

		// Bob's bet loses
		await hre.network.provider.request({
			method: "evm_setNextBlockTimestamp",
			params: [end + 7200]
		});
		await oracle.setResult(
			marketId,
			"fail",
			"0x0000000000000000000000000000000000000000000000000000000000000000"
		);
		await market.connect(bob).settle(0);

		// Bob sells all his shares, smiling
		await vault
			.connect(bob)
			.redeem(
				ethers.utils.parseUnits("1000", USDT_DECIMALS),
				bob.address,
				bob.address
			);

		// Did Bob profit from the attack?
		const bobBalance = await underlying.balanceOf(bob.address);
		expect(
			bobBalance,
			`Bob just made an easy ${bobOriginalBalance.sub(bobBalance).toNumber()}`
		).to.be.lt(bobOriginalBalance);
	});

	/*describe.only("Liquidity", () => {
		it("Should not allow a payout greater than the pool", async () => {
		});
	
		it("Should not allow a total payout on a proposition to be greater than the pool", async () => {
			// For multiple bets on the same proposition, the odds given should reduce for each
		});
	});*/

	describe("Settle", () => {
		it("Should transfer to vault if result not been set", async () => {
			const wager = ethers.utils.parseUnits("100", USDT_DECIMALS);
			const odds = ethers.utils.parseUnits("5", ODDS_DECIMALS);
			const close = 0;
			const latestBlockNumber = await ethers.provider.getBlockNumber();
			const latestBlock = await ethers.provider.getBlock(latestBlockNumber);

			const end = latestBlock.timestamp + 10000;

			// Runner 1 for a Win
			const propositionId = formatBytes16String("1");
			const nonce = formatBytes16String("1");

			// Arbitary market ID set by the operator `${today}_${track}_${race}_W${runner}`
			const marketId = formatBytes16String(MARKET_ID);
			const betSignature = await signBackMessage(
				nonce,
				marketId,
				propositionId,
				odds,
				close,
				end,
				owner
			);
			expect(
				await market
					.connect(bob)
					.back(
						nonce,
						propositionId,
						marketId,
						wager,
						odds,
						close,
						end,
						betSignature
					)
			).to.emit(market, "Placed");

			const vaultBalanceBefore = await underlying.balanceOf(vault.address);
			const index = 0;
			await expect(market.settle(index)).to.be.revertedWith(
				"_settle: Payout date not reached"
			);

			await hre.network.provider.request({
				method: "evm_setNextBlockTimestamp",
				params: [end + 7200]
			});
			expect(await market.settle(index)).to.emit(market, "Settled");

			const vaultBalanceAfter = await underlying.balanceOf(vault.address);

			const bet = await market.getBetByIndex(0);
			expect(vaultBalanceAfter).to.equal(vaultBalanceBefore.add(bet[1]));
		});

		it.skip("Should settle bobs winning bet by index", async () => {
			const wager = ethers.utils.parseUnits("100", USDT_DECIMALS);
			const odds = ethers.utils.parseUnits("5", ODDS_DECIMALS);
			const close = 0;

			const latestBlockNumber = await ethers.provider.getBlockNumber();
			const latestBlock = await ethers.provider.getBlock(latestBlockNumber);

			const end = latestBlock.timestamp + 10000;

			// Runner 1 for a Win
			const propositionId = formatBytes16String("1");
			const nonce = formatBytes16String("1");

			// Arbitary market ID set by the operator `${today}_${track}_${race}_W${runner}`
			const marketId = formatBytes16String(MARKET_ID);
			const betSignature = await signBackMessage(
				nonce,
				marketId,
				propositionId,
				odds,
				close,
				end,
				owner
			);

			let count = await market.getCount();
			expect(count, "There should be no bets").to.equal(0);

			expect(
				await market
					.connect(bob)
					.back(
						nonce,
						propositionId,
						marketId,
						wager,
						odds,
						close,
						end,
						betSignature
					)
			).to.emit(market, "Placed");

			count = await market.getCount();
			expect(count).to.equal(1, "There should be 1 bet");

			const bet = await market.getBetByIndex(0);
			const betAmount = bet[0];
			const betPayout = bet[1];

			expect(betAmount, "Bet amount should be same as wager").to.equal(wager);

			const inPlayCount = await market.getInPlayCount();
			expect(inPlayCount, "In play count should be 1").to.equal(1);

			let exposure = await market.getTotalExposure();
			expect(
				exposure,
				"Exposure should be equal to the payout less the wager"
			).to.equal(betPayout.sub(wager));

			let inPlay = await market.getTotalInPlay();
			expect(inPlay).to.equal(ethers.utils.parseUnits("100", USDT_DECIMALS));

			const bobBalance = await underlying.balanceOf(bob.address);
			const nftBalance = await market.balanceOf(bob.address);
			expect(nftBalance).to.equal(1, "Bob should have 1 NFT");
			await oracle.setResult(
				marketId,
				propositionId,
				"0x0000000000000000000000000000000000000000000000000000000000000000"
			);
			const index = 0;
			await expect(market.settle(index)).to.be.revertedWith(
				"_settle: Payout date not reached"
			);

			await hre.network.provider.request({
				method: "evm_setNextBlockTimestamp",
				params: [end + 7200]
			});
			expect(await market.settle(index)).to.emit(market, "Settled");

			const newNftBalance = await market.balanceOf(bob.address);
			expect(newNftBalance).to.equal(0, "Bob should have no NFTs now");

			await expect(market.settle(index)).to.be.revertedWith(
				"settle: Bet has already settled"
			);
			exposure = await market.getTotalExposure();
			expect(exposure).to.equal(0);

			inPlay = await market.getTotalInPlay();
			expect(inPlay).to.equal(0);

			const balance = await underlying.balanceOf(bob.address);
			expect(balance).to.equal(bobBalance.add(betPayout));
		});
	});

	describe("ACL", () => {
		it("should not be a valid signer", async () => {
			const newSigner = await ethers.Wallet.createRandom();
			const isSigner = await market.isSigner(newSigner.address);
			expect(isSigner).to.equal(false);
		});

		it("should allow a new signer to be granted by owner", async () => {
			const newSigner = await ethers.Wallet.createRandom();
			await market.connect(owner).grantSigner(newSigner.address);
			const isSigner = await market.isSigner(newSigner.address);
			expect(isSigner).to.equal(true);
		});

		it("should not allow alice to grant a new signer", async () => {
			const newSigner = await ethers.Wallet.createRandom();
			await expect(
				market.connect(alice).grantSigner(newSigner.address)
			).to.be.revertedWith("Ownable: caller is not the owner");
		});

		it("should allow a new signer to be revoked by owner", async () => {
			const newSigner = await ethers.Wallet.createRandom();
			await market.connect(owner).grantSigner(newSigner.address);
			let isSigner = await market.isSigner(newSigner.address);
			expect(isSigner).to.equal(true);

			await market.connect(owner).revokeSigner(newSigner.address);
			isSigner = await market.isSigner(newSigner.address);
			expect(isSigner).to.equal(false);
		});
	});
});

async function signMessageAsString(message: string, signer: SignerWithAddress) {
	const sig = await signer.signMessage(ethers.utils.arrayify(message));
	return sig;
}

async function signMessage(message: string, signer: SignerWithAddress) {
	const sig = await signer.signMessage(ethers.utils.arrayify(message));
	const { v, r, s } = ethers.utils.splitSignature(sig);
	return { v, r, s };
}

function makeSetResultMessage(
	marketId: BytesLike,
	propositionId: BytesLike
): string {
	const message = ethers.utils.solidityKeccak256(
		["bytes16", "bytes16"],
		[marketId, propositionId]
	);
	return message;
}

async function signSetResultMessage(
	marketId: BytesLike,
	propositionId: BytesLike,
	signer: SignerWithAddress
): Promise<Signature> {
	const settleMessage = makeSetResultMessage(marketId, propositionId);
	return await signMessage(settleMessage, signer);
}

async function signSetResultMessageAsString(
	marketId: BytesLike,
	propositionId: BytesLike,
	signer: SignerWithAddress
): Promise<string> {
	const settleMessage = makeSetResultMessage(marketId, propositionId);
	return await signMessageAsString(settleMessage, signer);
}

async function signBackMessage(
	nonce: string,
	marketId: string,
	propositionId: string,
	odds: BigNumber,
	close: number,
	end: number,
	signer: SignerWithAddress
): Promise<Signature> {
	const message = ethers.utils.solidityKeccak256(
		["bytes16", "bytes16", "bytes16", "uint256", "uint256", "uint256"],
		[nonce, propositionId, marketId, odds, close, end]
	);
	return await signMessage(message, signer);
}<|MERGE_RESOLUTION|>--- conflicted
+++ resolved
@@ -100,18 +100,10 @@
 		const oddsLib = await OddsLib.deploy();
 		await oddsLib.deployed();
 
-		const OddsLib = await ethers.getContractFactory("OddsLib");
-		const oddsLib = await OddsLib.deploy();
-		await oddsLib.deployed();
-
 		const marketFactory = await ethers.getContractFactory("Market", {
 			signer: owner,
 			libraries: {
-<<<<<<< HEAD
-				SignatureLib: lib.address,
-=======
 				SignatureLib: signatureLib.address,
->>>>>>> d702ec32
 				OddsLib: oddsLib.address
 			}
 		});
@@ -207,22 +199,16 @@
 		// ).to.equal(4750000);
 
 		// there still needs to be slippage in the odds
-		const odds = await market.getOdds(
+		const trueOdds = await market.getOdds(
 			ethers.utils.parseUnits("50", USDT_DECIMALS),
 			targetOdds,
 			propositionId
 		);
 
 		expect(
-<<<<<<< HEAD
 			trueOdds,
 			"Should have true odds of 3.809524 on $50 in a $1,000 pool"
 		).to.be.closeTo(BigNumber.from(3809524), 1);
-=======
-			odds,
-			"Should have true odds of 1:4.75 on $50 in a $1,000 pool"
-		).to.equal(3750000);
->>>>>>> d702ec32
 
 		const potentialPayout = await market.getPotentialPayout(
 			propositionId,
@@ -415,17 +401,17 @@
 			"Should have $800 USDT after a $200 bet"
 		);
 	});
-	it.skip("should not allow a donation attack", async () => {
-		// Bob has some USDT but he wants more
-		const bobOriginalBalance = await underlying.balanceOf(bob.address);
-
-		// Alice is an honest investor and deposits $1000 USDT
+	it.skip("should not allow a betting attack", async () => {
+		// Alice has some USDT but he wants more
+		const aliceOriginalBalance = await underlying.balanceOf(alice.address);
+
+		// Bob is an honest investor and deposits $1000 USDT
 		await vault
-			.connect(alice)
-			.deposit(ethers.utils.parseUnits("1000", USDT_DECIMALS), alice.address);
-
-		// Now Bob attacks
-		const wager = ethers.utils.parseUnits("1000", USDT_DECIMALS);
+			.connect(bob)
+			.deposit(ethers.utils.parseUnits("1000", USDT_DECIMALS), bob.address);
+
+		// Now Alice attacks
+		const wager = ethers.utils.parseUnits("10000", USDT_DECIMALS);
 		const odds = ethers.utils.parseUnits("10", ODDS_DECIMALS);
 		const close = 0;
 
@@ -445,9 +431,9 @@
 			end,
 			owner
 		);
-		await underlying.connect(bob).approve(market.address, wager);
+		await underlying.connect(alice).approve(market.address, wager);
 		await market
-			.connect(bob)
+			.connect(alice)
 			.back(
 				nonce,
 				propositionId,
@@ -459,38 +445,40 @@
 				betSignature
 			);
 
-		// Bob now buys shares
+		// Alice now buys shares
 		await vault
-			.connect(bob)
-			.deposit(ethers.utils.parseUnits("1000", USDT_DECIMALS), bob.address);
-
-		// Bob's bet loses
+			.connect(alice)
+			.deposit(ethers.utils.parseUnits("100000", USDT_DECIMALS), alice.address);
+
+		// Alice's bet loses
 		await hre.network.provider.request({
 			method: "evm_setNextBlockTimestamp",
 			params: [end + 7200]
 		});
 		await oracle.setResult(
 			marketId,
-			"fail",
+			formatBytes16String("0"),
 			"0x0000000000000000000000000000000000000000000000000000000000000000"
 		);
-		await market.connect(bob).settle(0);
-
-		// Bob sells all his shares, smiling
+		await market.connect(alice).settle(0);
+
+		// Alice sells all her shares, smiling
 		await vault
-			.connect(bob)
+			.connect(alice)
 			.redeem(
 				ethers.utils.parseUnits("1000", USDT_DECIMALS),
-				bob.address,
-				bob.address
-			);
-
-		// Did Bob profit from the attack?
-		const bobBalance = await underlying.balanceOf(bob.address);
+				alice.address,
+				alice.address
+			);
+
+		// Did Alice profit from the attack?
+		const aliceBalance = await underlying.balanceOf(alice.address);
 		expect(
-			bobBalance,
-			`Bob just made an easy ${bobOriginalBalance.sub(bobBalance).toNumber()}`
-		).to.be.lt(bobOriginalBalance);
+			aliceBalance,
+			`Alice just made an easy ${aliceOriginalBalance
+				.sub(aliceBalance)
+				.toNumber()}`
+		).to.be.lt(aliceOriginalBalance);
 	});
 
 	/*describe.only("Liquidity", () => {
