--- conflicted
+++ resolved
@@ -6,7 +6,8 @@
 	MarketOracle,
 	Market__factory,
 	Token,
-	Vault
+	Vault,
+	Vault__factory
 } from "../build/typechain";
 import { solidity } from "ethereum-waffle";
 import { SignerWithAddress } from "@nomiclabs/hardhat-ethers/signers";
@@ -80,8 +81,6 @@
 			ethers.utils.parseUnits("1000", USDT_DECIMALS)
 		);
 
-<<<<<<< HEAD
-=======
 		vault = await new Vault__factory(owner).deploy(underlying.address);
 		await vault.deployed();
 
@@ -102,7 +101,6 @@
 		market = (await marketFactory.deploy(...args)) as Market;
 
 		await vault.setMarket(market.address, ethers.constants.MaxUint256);
->>>>>>> 2e059e18
 		await underlying
 			.connect(alice)
 			.approve(vault.address, ethers.constants.MaxUint256);
@@ -134,14 +132,10 @@
 			.deposit(ethers.utils.parseUnits("1000", tokenDecimals), alice.address);
 	});
 
-<<<<<<< HEAD
 	it("should have properties set on deploy", async () => {
-=======
-	it("Should properties set on deploy", async () => {
 		const fee = await market.getFee();
 		expect(fee).to.equal(FEE, "fee should be set");
 
->>>>>>> 2e059e18
 		const inPlay = await market.getTotalInPlay();
 		expect(inPlay, "Should have $0 in play").to.equal(0);
 
@@ -149,23 +143,10 @@
 		expect(totalExposure, "Should have $0 exposure").to.equal(0);
 
 		const vaultAddress = await market.getVaultAddress();
-<<<<<<< HEAD
-		expect(vaultAddress, "Should have vault address").to.equal(vault.address);
-
-		expect(await market.getOracleAddress(), "Oracle address is wrong").to.equal(
-			oracle.address
-		);
-
-		expect(
-			await vault.getMarketAllowance(),
-			"Market allowance is wrong"
-		).to.equal(await vault.totalAssets());
-=======
 		expect(vaultAddress).to.equal(vault.address, "Should have vault address");
 
 		expect(await market.getOracleAddress()).to.equal(oracle.address);
 		expect(await vault.getMarketAllowance()).to.equal(1000000000);
->>>>>>> 2e059e18
 	});
 
 	it("Should get correct odds on a 5:1 punt", async () => {
