--- conflicted
+++ resolved
@@ -121,14 +121,9 @@
 		const vault = await market.getVaultAddress();
 		expect(vault, "Should have vault address").to.equal(vault);
 
-<<<<<<< HEAD
 		expect(await market.getOracleAddress(), "Oracle address is wrong").to.equal(
 			oracle.address
 		);
-=======
-		expect(await market.getOracleAddress()).to.equal(oracle.address);
-		// expect(await vault.getMarketAllowance()).to.equal(0);
->>>>>>> 8d962b41
 	});
 
 	it("should get correct odds on a 5:1 punt", async () => {
