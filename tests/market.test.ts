import hre, { ethers, deployments } from "hardhat";
import { time } from "@nomicfoundation/hardhat-network-helpers";
import { BigNumber } from "ethers";
import chai, { expect } from "chai";
import {
	Market,
	MarketOracle,
	Token,
	Vault,
	Vault__factory
} from "../build/typechain";
import { solidity } from "ethereum-waffle";
import { SignerWithAddress } from "@nomiclabs/hardhat-ethers/signers";
<<<<<<< HEAD
import { formatBytes16String, makeMarketId, makePropositionId } from "./utils";

type Signature = {
	v: BigNumberish;
	r: string;
	s: string;
};

// Race result constants
const WINNER = 0x01;
const LOSER = 0x02;
const SCRATCHED = 0x03;

// MarketId 11 chars
// AAAAAABBBCC
// A = date as days since epoch
// B = location code
// C = race number
const MARKET_ID = "019123BNE01";
=======
import {
	formatBytes16String,
	makeMarketId,
	makePropositionId,
	signBackMessage,
	signSetResultMessage
} from "./utils";
>>>>>>> e1a6eae7

chai.use(solidity);

describe("Market", () => {
	let underlying: Token;
	let tokenDecimals: number;
	let vault: Vault;
	let market: Market;
	let oracle: MarketOracle;
	let owner: SignerWithAddress;
	let alice: SignerWithAddress;
	let bob: SignerWithAddress;
	let carol: SignerWithAddress;
	let whale: SignerWithAddress;
	let marketSigner: SignerWithAddress;
	let oracleSigner: SignerWithAddress;

	const USDT_DECIMALS = 6;
	const ODDS_DECIMALS = 6;
	const MARGIN = 100;
	const TIMEOUT_DAYS = 5;

	beforeEach(async () => {
		[owner, alice, bob, carol, whale] = await ethers.getSigners();
		marketSigner = alice;
		oracleSigner = owner;
		const fixture = await deployments.fixture([
			"token",
			"registry",
			"vault",
			"market",
			"oracle"
		]);

		underlying = (await ethers.getContractAt(
			fixture.Usdt.abi,
			fixture.Usdt.address
		)) as Token;
		vault = (await ethers.getContractAt(
			fixture.UsdtVault.abi,
			fixture.UsdtVault.address
		)) as Vault;
		market = (await ethers.getContractAt(
			fixture.UsdtMarket.abi,
			fixture.UsdtMarket.address
		)) as Market;
		oracle = (await ethers.getContractAt(
			fixture.MarketOracle.abi,
			fixture.MarketOracle.address
		)) as MarketOracle;

		tokenDecimals = await underlying.decimals();

		await underlying.mint(
			owner.address,
			ethers.utils.parseUnits("1000000", USDT_DECIMALS)
		);
		await underlying.transfer(
			alice.address,
			ethers.utils.parseUnits("2000000", USDT_DECIMALS)
		);
		await underlying.transfer(
			bob.address,
			ethers.utils.parseUnits("1000", USDT_DECIMALS)
		);
		await underlying.transfer(
			carol.address,
			ethers.utils.parseUnits("1000", USDT_DECIMALS)
		);
		await underlying.transfer(
			whale.address,
			ethers.utils.parseUnits("10000000", USDT_DECIMALS)
		);

		vault = await new Vault__factory(owner).deploy(underlying.address);
		await vault.deployed();

		const SignatureLib = await ethers.getContractFactory("SignatureLib");
		const signatureLib = await SignatureLib.deploy();
		await signatureLib.deployed();

		const OddsLib = await ethers.getContractFactory("OddsLib");
		const oddsLib = await OddsLib.deploy();
		await oddsLib.deployed();

		const marketFactory = await ethers.getContractFactory("Market", {
			signer: owner,
			libraries: {
				SignatureLib: signatureLib.address,
				OddsLib: oddsLib.address
			}
		});

		// https://www.npmjs.com/package/hardhat-deploy?activeTab=readme#handling-contract-using-libraries
		// https://stackoverflow.com/questions/71389974/how-can-i-link-library-and-contract-in-one-file
		const args = [vault.address, MARGIN, TIMEOUT_DAYS, oracle.address];
		market = (await marketFactory.deploy(...args)) as Market;

		await vault.setMarket(market.address, ethers.constants.MaxUint256);
		await underlying
			.connect(alice)
			.approve(vault.address, ethers.constants.MaxUint256);
		await underlying
			.connect(bob)
			.approve(vault.address, ethers.constants.MaxUint256);
		await underlying
			.connect(carol)
			.approve(vault.address, ethers.constants.MaxUint256);
		await underlying
			.connect(whale)
			.approve(vault.address, ethers.constants.MaxUint256);

		await underlying
			.connect(alice)
			.approve(market.address, ethers.constants.MaxUint256);
		await underlying
			.connect(bob)
			.approve(market.address, ethers.constants.MaxUint256);
		await underlying
			.connect(carol)
			.approve(market.address, ethers.constants.MaxUint256);
		await underlying
			.connect(whale)
			.approve(market.address, ethers.constants.MaxUint256);

		// Should get 0 odds if vault has ZERO assets
		const wager = ethers.utils.parseUnits("100", USDT_DECIMALS);
		const odds = ethers.utils.parseUnits("5", ODDS_DECIMALS);
		const propositionId = formatBytes16String("1");
		const marketId = formatBytes16String("1");
		expect(await market.getOdds(wager, odds, propositionId, marketId)).to.equal(
			1
		);
		// Should get potential payout = wager if vault has no assets
		expect(
			await market.getPotentialPayout(propositionId, marketId, wager, odds)
		).to.equal(wager);

		await vault
			.connect(alice)
			.deposit(ethers.utils.parseUnits("1000", tokenDecimals), alice.address);
	});

	it("Should have properties set on deploy", async () => {
		const margin = await market.getMargin();
		expect(margin, "margin should be set").to.equal(MARGIN);

		const inPlay = await market.getTotalInPlay();
		expect(inPlay, "Should have $0 in play").to.equal(0);

		const totalExposure = await market.getTotalExposure();
		expect(totalExposure, "Should have $0 exposure").to.equal(0);

		const vaultAddress = await market.getVaultAddress();
		expect(vaultAddress, "Should have vault address").to.equal(vault.address);

		expect(await market.getOracleAddress()).to.equal(oracle.address);
		expect(await vault.getMarketAllowance()).to.equal(1000000000);
	});

	it("Should get correct odds on a 5:1 punt", async () => {
		const balance = await underlying.balanceOf(bob.address);
		expect(balance, "Should have $1,000 USDT").to.equal(
			ethers.utils.parseUnits("1000", USDT_DECIMALS)
		);

		// check vault balance
		const vaultBalance = await underlying.balanceOf(vault.address);
		expect(vaultBalance, "Should have $1,000 USDT in vault").to.equal(
			ethers.utils.parseUnits("1000", USDT_DECIMALS)
		);

		const totalAssets = await vault.totalAssets();
		expect(totalAssets, "Should have $1,000 USDT total assets").to.equal(
			ethers.utils.parseUnits("1000", USDT_DECIMALS)
		);
		await underlying
			.connect(bob)
			.approve(market.address, ethers.utils.parseUnits("50", tokenDecimals));

		const targetOdds = ethers.utils.parseUnits("5", ODDS_DECIMALS);

		// Runner 1 for a Win
		const propositionId = formatBytes16String("1");
		const marketId = formatBytes16String("1");

		// there still needs to be slippage in the odds
		const trueOdds = await market.getOdds(
			ethers.utils.parseUnits("50", USDT_DECIMALS),
			targetOdds,
			propositionId,
			marketId
		);

		expect(
			trueOdds,
			"Should have true odds of 3.809524 on $50 in a $1,000 pool"
		).to.be.closeTo(BigNumber.from(3809524), 1);

		const potentialPayout = await market.getPotentialPayout(
			propositionId,
			marketId,
			ethers.utils.parseUnits("50", USDT_DECIMALS),
			targetOdds
		);

		expect(potentialPayout, "Payout should be 190476190").to.be.closeTo(
			BigNumber.from(190476190),
			10
		);
	});

	it("Should not allow back with invalid signature", async () => {
		const wager = ethers.utils.parseUnits("100", USDT_DECIMALS);
		const odds = ethers.utils.parseUnits("5", ODDS_DECIMALS);
		const close = 0;
		const end = 1000000000000000;

		// Runner 1 for a Win
		const nonce = "1";
		const propositionId = makePropositionId("ABC", 1);
		const marketId = makeMarketId(new Date(), "ABC", "1");
		const betSignature = await signBackMessage(
			nonce,
			marketId,
			propositionId,
			odds,
			close,
			end,
			alice // alice should not sign
		);

		await expect(
			market
				.connect(bob)
				.back(
					formatBytes16String(nonce),
					formatBytes16String(propositionId),
					formatBytes16String(marketId),
					wager,
					odds,
					close,
					end,
					betSignature
				)
		).to.be.revertedWith("back: Invalid signature");
	});

	it("Should allow Bob a $100 punt at 5:1", async () => {
		let balance = await underlying.balanceOf(bob.address);
		expect(balance).to.equal(
			ethers.utils.parseUnits("1000", USDT_DECIMALS),
			"Should have $1,000 USDT"
		);

		const wager = ethers.utils.parseUnits("100", USDT_DECIMALS);
		const odds = ethers.utils.parseUnits("5", ODDS_DECIMALS);
		const currentTime = await time.latest();
		// Assume race closes in 1 hour from now
		const close = currentTime + 3600;
		const end = 1000000000000;

		// check vault balance
		let vaultBalance = await underlying.balanceOf(vault.address);
		expect(vaultBalance).to.equal(
			ethers.utils.parseUnits("1000", USDT_DECIMALS),
			"Should have $1,000 USDT in vault"
		);

		const totalAssets = await vault.totalAssets();
		expect(totalAssets).to.equal(
			ethers.utils.parseUnits("1000", USDT_DECIMALS),
			"Should have $1,000 USDT total assets"
		);

		await underlying
			.connect(bob)
			.approve(market.address, ethers.utils.parseUnits("100", tokenDecimals));

		const marketId = makeMarketId(new Date(), "ABC", "1");
		const propositionId = makePropositionId(marketId, 1);
		const nonce = "1";

		const signature = await signBackMessage(
			nonce,
			marketId,
			propositionId,
			odds,
			close,
			end,
			owner
		);

		await market
			.connect(bob)
			.back(
				formatBytes16String(nonce),
				formatBytes16String(propositionId),
				formatBytes16String(marketId),
				wager,
				odds,
				close,
				end,
				signature
			);

		expect(await market.getMarketTotal(formatBytes16String(marketId))).to.equal(
			ethers.utils.parseUnits("100", USDT_DECIMALS)
		);

		balance = await underlying.balanceOf(bob.address);
		expect(balance).to.equal(
			ethers.utils.parseUnits("900", USDT_DECIMALS),
			"Should have $900 USDT after a $100 bet"
		);

		const inPlay = await market.getTotalInPlay();
		expect(inPlay).to.equal(ethers.utils.parseUnits("100", USDT_DECIMALS));

		vaultBalance = await underlying.balanceOf(vault.address);
		expect(vaultBalance).to.equal(
			BigNumber.from(827272700),
			"Vault should have $827.27 USDT"
		);

		// Should get expiry after back bet
		const expiry = await market.getExpiry(0);
		expect(expiry).to.equal(
			end + TIMEOUT_DAYS * 86400,
			"Should have expiry set"
		);

		const tokenOwner = await market.ownerOf(0);
		expect(tokenOwner, "Bob should have a bet NFT").to.equal(bob.address);
	});

	it("Should allow Carol a $200 punt at 2:1", async () => {
		let balance = await underlying.balanceOf(bob.address);
		expect(balance).to.equal(
			ethers.utils.parseUnits("1000", USDT_DECIMALS),
			"Should have $1,000 USDT"
		);

		const wager = ethers.utils.parseUnits("200", USDT_DECIMALS);
		const odds = ethers.utils.parseUnits("2", ODDS_DECIMALS);
		const currentTime = await time.latest();
		// Assume race closes in 1 hour from now
		const close = currentTime + 3600;
		const end = 1000000000000;

		// check vault balance
		const vaultBalance = await underlying.balanceOf(vault.address);
		expect(vaultBalance).to.equal(
			ethers.utils.parseUnits("1000", USDT_DECIMALS),
			"Should have $1,000 USDT in vault"
		);

		const totalAssets = await vault.totalAssets();
		expect(totalAssets).to.equal(
			ethers.utils.parseUnits("1000", USDT_DECIMALS),
			"Should have $1,000 USDT total assets"
		);

		await underlying
			.connect(carol)
			.approve(market.address, ethers.utils.parseUnits("200", tokenDecimals));
		// Runner 2 for a Win
		const marketId = makeMarketId(new Date(), "ABC", "1");
		const propositionId = makePropositionId(marketId, 2);
		const nonce = "1";

		const signature = await signBackMessage(
			nonce,
			marketId,
			propositionId,
			odds,
			close,
			end,
			owner
		);

		await market
			.connect(carol)
			.back(
				formatBytes16String(nonce),
				formatBytes16String(propositionId),
				formatBytes16String(marketId),
				wager,
				odds,
				close,
				end,
				signature
			);

		balance = await underlying.balanceOf(carol.address);
		expect(balance).to.equal(
			ethers.utils.parseUnits("800", USDT_DECIMALS),
			"Should have $800 USDT after a $200 bet"
		);
	});

	it("Should not allow Carol a $200 punt at 2:1 after the race close time", async () => {
		const balance = await underlying.balanceOf(bob.address);
		expect(balance).to.equal(
			ethers.utils.parseUnits("1000", USDT_DECIMALS),
			"Should have $1,000 USDT"
		);

		const wager = ethers.utils.parseUnits("200", USDT_DECIMALS);
		const odds = ethers.utils.parseUnits("2", ODDS_DECIMALS);
		const currentTime = await time.latest();
		// Assume race closes in 1 hour from now
		const close = currentTime + 3600;
		const end = 1000000000000;

		// check vault balance
		const vaultBalance = await underlying.balanceOf(vault.address);
		expect(vaultBalance).to.equal(
			ethers.utils.parseUnits("1000", USDT_DECIMALS),
			"Should have $1,000 USDT in vault"
		);

		const totalAssets = await vault.totalAssets();
		expect(totalAssets).to.equal(
			ethers.utils.parseUnits("1000", USDT_DECIMALS),
			"Should have $1,000 USDT total assets"
		);

		await underlying
			.connect(carol)
			.approve(market.address, ethers.utils.parseUnits("200", tokenDecimals));
		// Runner 2 for a Win
		const marketId = makeMarketId(new Date(), "ABC", "1");
		const propositionId = makePropositionId(marketId, 2);
		const nonce = "1";

		const signature = await signBackMessage(
			nonce,
			marketId,
			propositionId,
			odds,
			close,
			end,
			owner
		);

		// Move time to 1 second past the close
		await time.increaseTo(close + 1);

		await expect(
			market
				.connect(carol)
				.back(
					formatBytes16String(nonce),
					formatBytes16String(propositionId),
					formatBytes16String(marketId),
					wager,
					odds,
					close,
					end,
					signature
				)
		).to.be.revertedWith("back: Invalid date");
	});

	it("Should not allow a betting attack", async () => {
		// Whale has some USDT but he wants more
		const whaleOriginalBalance = await underlying.balanceOf(whale.address);

		// Alice is an honest investor and deposits $20000 USDT
		await vault
			.connect(alice)
			.deposit(ethers.utils.parseUnits("20000", USDT_DECIMALS), alice.address);

		// Now Whale attacks
		const wager = ethers.utils.parseUnits("9000", USDT_DECIMALS);
		const odds = ethers.utils.parseUnits("2", ODDS_DECIMALS);
		const currentTime = await time.latest();
		// Assume race closes in 1 hour from now
		const close = currentTime + 3600;

		// Whale makes a bet but he doesn't care if he loses
		const latestBlockNumber = await ethers.provider.getBlockNumber();
		const latestBlock = await ethers.provider.getBlock(latestBlockNumber);
		const end = latestBlock.timestamp + 10000;
		const propositionId = makePropositionId("ABC", 1);
		const marketId = makeMarketId(new Date(), "ABC", "1");

		const nonce = "1";

		const betSignature = await signBackMessage(
			nonce,
			marketId,
			propositionId,
			odds,
			close,
			end,
			owner
		);

		await underlying.connect(whale).approve(market.address, wager);
		await market
			.connect(whale)
			.back(
				formatBytes16String(nonce),
				formatBytes16String(propositionId),
				formatBytes16String(marketId),
				wager,
				odds,
				close,
				end,
				betSignature
			);

		// Whale now buys shares
		await vault
			.connect(whale)
			.deposit(ethers.utils.parseUnits("20000", USDT_DECIMALS), whale.address);

		// Whale's bet loses
		await hre.network.provider.request({
			method: "evm_setNextBlockTimestamp",
			params: [end + 7200]
		});

		const signature = await signSetResultMessage(
			marketId,
			propositionId,
			oracleSigner
		);
		await oracle.setResult(
			formatBytes16String(marketId),
			formatBytes16String(propositionId),
			signature
		);
		await market.connect(alice).settle(0);

		// Whale sells all their shares, smiling
		await vault
			.connect(whale)
			.redeem(
				ethers.utils.parseUnits("1000", USDT_DECIMALS),
				whale.address,
				whale.address
			);

		// Did Whale profit from the attack?
		const whaleBalance = await underlying.balanceOf(whale.address);
		expect(
			whaleBalance,
			`Whale just made an easy ${whaleOriginalBalance
				.sub(whaleBalance)
				.toNumber()}`
		).to.be.lt(whaleOriginalBalance);
	});

	describe("Settle", () => {
		it.skip("Should transfer to vault if result not been set", async () => {
			const wager = ethers.utils.parseUnits("100", USDT_DECIMALS);
			const odds = ethers.utils.parseUnits("5", ODDS_DECIMALS);
			const currentTime = await time.latest();
			// Assume race closes in 1 hour from now
			const close = currentTime + 3600;
			const latestBlockNumber = await ethers.provider.getBlockNumber();
			const latestBlock = await ethers.provider.getBlock(latestBlockNumber);

			const end = latestBlock.timestamp + 10000;

			// Runner 1 for a Win
			const marketId = makeMarketId(new Date(), "ABC", "1");
			const propositionId = makePropositionId(marketId, 1);
			const nonce = "1";

			const betSignature = await signBackMessage(
				nonce,
				marketId,
				propositionId,
				odds,
				close,
				end,
				owner
			);

			expect(
				await market
					.connect(bob)
					.back(
						formatBytes16String(nonce),
						formatBytes16String(propositionId),
						formatBytes16String(marketId),
						wager,
						odds,
						close,
						end,
						betSignature
					)
			).to.emit(market, "Placed");

			const vaultBalanceBefore = await underlying.balanceOf(vault.address);
			const index = 0;
			await expect(market.settle(index)).to.be.revertedWith(
				"_settle: Payout date not reached"
			);

			await hre.network.provider.request({
				method: "evm_setNextBlockTimestamp",
				params: [end + 7200]
			});

			expect(await market.settle(index)).to.emit(market, "Settled");

			const vaultBalanceAfter = await underlying.balanceOf(vault.address);

			const bet = await market.getBetByIndex(0);
			expect(vaultBalanceAfter).to.equal(vaultBalanceBefore.add(bet[1]));
		});

		it("Should settle bobs winning bet by index", async () => {
			const wager = ethers.utils.parseUnits("100", USDT_DECIMALS);
			const odds = ethers.utils.parseUnits("5", ODDS_DECIMALS);
			const currentTime = await time.latest();
			// Assume race closes in 1 hour from now
			const close = currentTime + 3600;

			const latestBlockNumber = await ethers.provider.getBlockNumber();
			const latestBlock = await ethers.provider.getBlock(latestBlockNumber);

			const end = latestBlock.timestamp + 10000;

			// Runner 1 for a Win
			const nonce = "1";
			const propositionId = makePropositionId("ABC", 1);
			const marketId = makeMarketId(new Date(), "ABC", "1");

			const betSignature = await signBackMessage(
				nonce,
				marketId,
				propositionId,
				odds,
				close,
				end,
				owner
			);

			let count = await market.getCount();
			expect(count, "There should be no bets").to.equal(0);

			expect(
				await market
					.connect(bob)
					.back(
						formatBytes16String(nonce),
						formatBytes16String(propositionId),
						formatBytes16String(marketId),
						wager,
						odds,
						close,
						end,
						betSignature
					)
			).to.emit(market, "Placed");

			count = await market.getCount();
			expect(count).to.equal(1, "There should be 1 bet");

			const bet = await market.getBetByIndex(0);
			const betAmount = bet[0];
			const betPayout = bet[1];

			expect(betAmount, "Bet amount should be same as wager").to.equal(wager);

			const inPlayCount = await market.getInPlayCount();
			expect(inPlayCount, "In play count should be 1").to.equal(1);

			let exposure = await market.getTotalExposure();
			expect(
				exposure,
				"Exposure should be equal to the payout less the wager"
			).to.equal(betPayout.sub(wager));

			let inPlay = await market.getTotalInPlay();
			expect(inPlay).to.equal(ethers.utils.parseUnits("100", USDT_DECIMALS));

			const bobBalance = await underlying.balanceOf(bob.address);
			const nftBalance = await market.balanceOf(bob.address);
			expect(nftBalance).to.equal(1, "Bob should have 1 NFT");
			const nftMetaDataURI = await market.tokenURI(0);
			expect(nftMetaDataURI.toLowerCase()).to.equal(
				`https://horse.link/api/bets/${market.address.toLowerCase()}/0`
			);

			const signature = await signSetResultMessage(
				marketId,
				propositionId,
				oracleSigner
			);
			const oracleOwner = await oracle.getOwner();
			expect(oracleOwner).to.equal(oracleSigner.address);
			await oracle.setResult(
				formatBytes16String(marketId),
				formatBytes16String(propositionId),
				signature
			);
			const index = 0;
			await expect(market.settle(index)).to.be.revertedWith(
				"_settle: Payout date not reached"
			);

			await hre.network.provider.request({
				method: "evm_setNextBlockTimestamp",
				params: [end + 7200]
			});

			expect(await market.settle(index))
				.to.emit(market, "Settled")
				.withArgs(index, betPayout, WINNER, bob.address);

			const newNftBalance = await market.balanceOf(bob.address);
			expect(newNftBalance).to.equal(0, "Bob should have no NFTs now");

			await expect(market.settle(index)).to.be.revertedWith(
				"settle: Bet has already settled"
			);
			exposure = await market.getTotalExposure();
			expect(exposure).to.equal(0);

			inPlay = await market.getTotalInPlay();
			expect(inPlay).to.equal(0);

			const balance = await underlying.balanceOf(bob.address);
			expect(balance).to.equal(bobBalance.add(betPayout));
		});

		it("Should settle bobs scratched bet by index", async () => {
			const wager = ethers.utils.parseUnits("100", USDT_DECIMALS);
			const odds = ethers.utils.parseUnits("5", ODDS_DECIMALS);
			const totalOdds = odds.mul(5);
			const currentTime = await time.latest();
			const bobBalance = await underlying.balanceOf(bob.address);
			const vaultBalance = await underlying.balanceOf(vault.address);
			const marketBalance = await underlying.balanceOf(market.address);
			// Assume race closes in 1 hour from now
			const close = currentTime + 3600;

			const latestBlockNumber = await ethers.provider.getBlockNumber();
			const latestBlock = await ethers.provider.getBlock(latestBlockNumber);

			const end = latestBlock.timestamp + 10000;

			// Runner 1 for a Win
			const nonce = "1";
			const propositionId = makePropositionId("ABC", 1);
			const marketId = makeMarketId(new Date(), "ABC", "1");

			const betSignature = await signBackMessage(
				nonce,
				marketId,
				propositionId,
				odds,
				close,
				end,
				owner
			);

			let count = await market.getCount();
			expect(count, "There should be no bets").to.equal(0);

			expect(
				await market
					.connect(bob)
					.back(
						formatBytes16String(nonce),
						formatBytes16String(propositionId),
						formatBytes16String(marketId),
						wager,
						odds,
						close,
						end,
						betSignature
					)
			).to.emit(market, "Placed");

			count = await market.getCount();
			expect(count).to.equal(1, "There should be 1 bet");

			const bet = await market.getBetByIndex(0);
			const betAmount = bet[0];
			const betPayout = bet[1];

			expect(betAmount, "Bet amount should be same as wager").to.equal(wager);

			const inPlayCount = await market.getInPlayCount();
			expect(inPlayCount, "In play count should be 1").to.equal(1);

			let exposure = await market.getTotalExposure();
			expect(
				exposure,
				"Exposure should be equal to the payout less the wager"
			).to.equal(betPayout.sub(wager));

			let inPlay = await market.getTotalInPlay();
			expect(inPlay).to.equal(ethers.utils.parseUnits("100", USDT_DECIMALS));

			const nftBalance = await market.balanceOf(bob.address);
			expect(nftBalance).to.equal(1, "Bob should have 1 NFT");

			// This signature is for a scratched result/propositionId
			const signature = await signSetScratchedMessage(
				marketId,
				propositionId,
				odds,
				totalOdds,
				oracleSigner
			);
			const oracleOwner = await oracle.getOwner();
			expect(oracleOwner).to.equal(oracleSigner.address);
			await oracle.setScratchedResult(
				formatBytes16String(marketId),
				formatBytes16String(propositionId),
				odds,
				totalOdds,
				signature
			);
			const index = 0;

			// Scratched bets do not need to wait for the race to finsih
			expect(await market.settle(index))
				.to.emit(market, "Settled")
				.withArgs(index, betPayout, SCRATCHED, bob.address);

			const newNftBalance = await market.balanceOf(bob.address);
			expect(newNftBalance).to.equal(0, "Bob should have no NFTs now");

			await expect(market.settle(index)).to.be.revertedWith(
				"settle: Bet has already settled"
			);
			exposure = await market.getTotalExposure();
			expect(exposure).to.equal(0);

			inPlay = await market.getTotalInPlay();
			expect(inPlay).to.equal(0);

			// Everything should be as it was before
			const balance = await underlying.balanceOf(bob.address);
			const endVaultBalance = await underlying.balanceOf(vault.address);
			const endMarketBalance = await underlying.balanceOf(market.address);
			expect(balance).to.equal(bobBalance);
			expect(vaultBalance).to.equal(endVaultBalance);
			expect(marketBalance).to.equal(endMarketBalance);
		});

		it("Should allow Bob to transfer a punt to Carol and for Carol to settle", async () => {
			const wager = ethers.utils.parseUnits("100", USDT_DECIMALS);
			const odds = ethers.utils.parseUnits("5", ODDS_DECIMALS);
			const currentTime = await time.latest();
			// Assume race closes in 1 hour from now
			const close = currentTime + 3600;

			const latestBlockNumber = await ethers.provider.getBlockNumber();
			const latestBlock = await ethers.provider.getBlock(latestBlockNumber);

			const end = latestBlock.timestamp + 10000;

			// Runner 1 for a Win
			const nonce = "1";
			const propositionId = makePropositionId("ABC", 1);
			const marketId = makeMarketId(new Date(), "ABC", "1");

			const betSignature = await signBackMessage(
				nonce,
				marketId,
				propositionId,
				odds,
				close,
				end,
				owner
			);

			let count = await market.getCount();
			expect(count, "There should be no bets").to.equal(0);

			expect(
				await market
					.connect(bob)
					.back(
						formatBytes16String(nonce),
						formatBytes16String(propositionId),
						formatBytes16String(marketId),
						wager,
						odds,
						close,
						end,
						betSignature
					)
			).to.emit(market, "Placed");

			count = await market.getCount();
			expect(count).to.equal(1, "There should be 1 bet");

			const bet = await market.getBetByIndex(0);
			const betAmount = bet[0];
			const betPayout = bet[1];

			expect(betAmount, "Bet amount should be same as wager").to.equal(wager);

			const inPlayCount = await market.getInPlayCount();
			expect(inPlayCount, "In play count should be 1").to.equal(1);

			let exposure = await market.getTotalExposure();
			expect(
				exposure,
				"Exposure should be equal to the payout less the wager"
			).to.equal(betPayout.sub(wager));

			let inPlay = await market.getTotalInPlay();
			expect(inPlay).to.equal(ethers.utils.parseUnits("100", USDT_DECIMALS));

			const carolBalance = await underlying.balanceOf(carol.address);
			const nftBalance = await market.balanceOf(bob.address);
			expect(nftBalance).to.equal(1, "Bob should have 1 NFT");

			const signature = await signSetResultMessage(
				marketId,
				propositionId,
				oracleSigner
			);
			const oracleOwner = await oracle.getOwner();
			expect(oracleOwner).to.equal(oracleSigner.address);
			await oracle.setResult(
				formatBytes16String(marketId),
				formatBytes16String(propositionId),
				signature
			);
			const index = 0;

			// Send NFT to Carol
			await market.connect(bob).transferFrom(bob.address, carol.address, index);
			const carolNftBalance = await market.balanceOf(carol.address);
			expect(carolNftBalance).to.equal(1, "Carol should have 1 NFT");

			await expect(market.settle(index)).to.be.revertedWith(
				"_settle: Payout date not reached"
			);

			await hre.network.provider.request({
				method: "evm_setNextBlockTimestamp",
				params: [end + 7200]
			});

			expect(await market.connect(carol).settle(index))
				.to.emit(market, "Settled")
				.withArgs(index, betPayout, WINNER, carol.address);

			const newNftBalance = await market.balanceOf(carol.address);
			expect(newNftBalance).to.equal(0, "Carol should have no NFTs now");

			await expect(market.settle(index)).to.be.revertedWith(
				"settle: Bet has already settled"
			);
			exposure = await market.getTotalExposure();
			expect(exposure).to.equal(0);

			inPlay = await market.getTotalInPlay();
			expect(inPlay).to.equal(0);

			const balance = await underlying.balanceOf(carol.address);
			expect(balance).to.equal(carolBalance.add(betPayout));
		});

		it("Should payout wage after timeout has been reached", async () => {
			const wager = ethers.utils.parseUnits("100", USDT_DECIMALS);
			const odds = ethers.utils.parseUnits("5", ODDS_DECIMALS);
			const currentTime = await time.latest();
			// Assume race closes in 1 hour from now
			const close = currentTime + 3600;
			const latestBlockNumber = await ethers.provider.getBlockNumber();
			const latestBlock = await ethers.provider.getBlock(latestBlockNumber);

			const end = latestBlock.timestamp + 10000;

			// Runner 1 for a Win
			const marketId = makeMarketId(new Date(), "ABC", "1");
			const propositionId = makePropositionId(marketId, 1);
			const nonce = "1";

			const betSignature = await signBackMessage(
				nonce,
				marketId,
				propositionId,
				odds,
				close,
				end,
				owner
			);

			const index = 0;
			expect(
				await market
					.connect(bob)
					.back(
						formatBytes16String(nonce),
						formatBytes16String(propositionId),
						formatBytes16String(marketId),
						wager,
						odds,
						close,
						end,
						betSignature
					),
				"Should emit a Placed event"
			)
				.to.emit(market, "Placed")
				.withArgs(
					index,
					formatBytes16String(propositionId),
					formatBytes16String(marketId),
					wager,
					272727300,
					bob.address
				);

			await hre.network.provider.request({
				method: "evm_setNextBlockTimestamp",
				params: [end + 31 * 24 * 60 * 60]
			});

			expect(await market.settle(index), "Should emit a Settled event")
				.to.emit(market, "Settled")
				.withArgs(index, 272727300, WINNER, bob.address);
		});

		it("Should settle multiple bets on a market", async () => {
			const wager = ethers.utils.parseUnits("100", USDT_DECIMALS);
			const odds = ethers.utils.parseUnits("5", ODDS_DECIMALS);
			const currentTime = await time.latest();
			// Assume race closes in 1 hour from now
			const close = currentTime + 3600;

			const latestBlockNumber = await ethers.provider.getBlockNumber();
			const latestBlock = await ethers.provider.getBlock(latestBlockNumber);

			const end = latestBlock.timestamp + 10000;
			const marketId = makeMarketId(new Date(), "ABC", "1");
			const max = 5;

			for (let i = 0; i < max; i++) {
				const nonce = i.toString();
				const propositionId = makePropositionId("ABC", i + 1);
				const betSignature = await signBackMessage(
					nonce,
					marketId,
					propositionId,
					odds,
					close,
					end,
					owner
				);

				expect(
					await market
						.connect(bob)
						.back(
							formatBytes16String(nonce),
							formatBytes16String(propositionId),
							formatBytes16String(marketId),
							wager,
							odds,
							close,
							end,
							betSignature
						)
				).to.emit(market, "Placed");

				const count = await market.getCount();
				expect(count).to.equal(i + 1, "There should be more bets");

				const bet = await market.getBetByIndex(i);
				expect(bet[0]).to.equal(wager, "Bet amount should be same as wager");
			}

			let inPlayCount = await market.getInPlayCount();
			expect(inPlayCount, "In play count should be 10").to.equal(max);

			// add a result
			const propositionId = makePropositionId("ABC", 1);
			const signature = await signSetResultMessage(
				marketId,
				propositionId,
				oracleSigner
			);

			const oracleOwner = await oracle.getOwner();
			expect(oracleOwner).to.equal(oracleSigner.address);
			await oracle.setResult(
				formatBytes16String(marketId),
				formatBytes16String(propositionId),
				signature
			);

			await hre.network.provider.request({
				method: "evm_setNextBlockTimestamp",
				params: [end + 7200]
			});

			await market.settleMarket(formatBytes16String(marketId));

			inPlayCount = await market.getInPlayCount();
			expect(inPlayCount).to.equal(0);
		});
	});

	describe("ACL", () => {
		it("Should not be a valid signer", async () => {
			const newSigner = await ethers.Wallet.createRandom();
			const isSigner = await market.isSigner(newSigner.address);
			expect(isSigner).to.equal(false);
		});

		it("Should allow a new signer to be granted by owner", async () => {
			const newSigner = await ethers.Wallet.createRandom();
			await market.connect(owner).grantSigner(newSigner.address);
			const isSigner = await market.isSigner(newSigner.address);
			expect(isSigner).to.equal(true);
		});

		it("Should not allow alice to grant a new signer", async () => {
			const newSigner = await ethers.Wallet.createRandom();
			await expect(
				market.connect(alice).grantSigner(newSigner.address)
			).to.be.revertedWith("Ownable: caller is not the owner");
		});

		it("should allow a new signer to be revoked by owner", async () => {
			const newSigner = await ethers.Wallet.createRandom();
			await market.connect(owner).grantSigner(newSigner.address);
			let isSigner = await market.isSigner(newSigner.address);
			expect(isSigner).to.equal(true);

			await market.connect(owner).revokeSigner(newSigner.address);
			isSigner = await market.isSigner(newSigner.address);
			expect(isSigner).to.equal(false);
		});
	});

	describe("Risky Markets", () => {
		it.skip("Should account for market risk coefficient", async () => {
			const wager = ethers.utils.parseUnits("50", USDT_DECIMALS);
			const targetOdds = ethers.utils.parseUnits("5", ODDS_DECIMALS);
			const propositionId = makePropositionId("ABC", 1);
			const marketId = makeMarketId(new Date(), "ABC", "1");

			const calculatedOdds = await market.getOdds(
				wager,
				targetOdds,
				formatBytes16String(propositionId),
				formatBytes16String(marketId)
			);

			expect(calculatedOdds).to.be.closeTo(BigNumber.from(3809524), 1);
		});
	});
<<<<<<< HEAD
});

const signMessageAsString = async (
	message: string,
	signer: SignerWithAddress
) => {
	const sig = await signer.signMessage(ethers.utils.arrayify(message));
	return sig;
};

const signMessage = async (
	message: string,
	signer: SignerWithAddress
): Promise<Signature> => {
	const sig = await signer.signMessage(ethers.utils.arrayify(message));
	const { v, r, s } = ethers.utils.splitSignature(sig);
	return { v, r, s };
};

const makeSetResultMessage = (
	marketId: string,
	propositionId: string
): string => {
	const b16MarketId = formatBytes16String(marketId);
	const b16PropositionId = formatBytes16String(propositionId);
	const message = ethers.utils.solidityKeccak256(
		["bytes16", "bytes16"],
		[b16MarketId, b16PropositionId]
	);
	return message;
};

const makeSetScratchMessage = (
	marketId: string,
	propositionId: string,
	odds: BigNumber,
	totalOdds: BigNumber
): string => {
	const b16MarketId = formatBytes16String(marketId);
	const b16PropositionId = formatBytes16String(propositionId);
	const message = ethers.utils.solidityKeccak256(
		["bytes16", "bytes16", "uint256", "uint256"],
		[b16MarketId, b16PropositionId, odds, totalOdds]
	);
	return message;
};

const signSetResultMessage = async (
	marketId: string,
	propositionId: string,
	signer: SignerWithAddress
): Promise<Signature> => {
	const settleMessage = makeSetResultMessage(marketId, propositionId);
	return await signMessage(settleMessage, signer);
};

const signSetScratchedMessage = async (
	marketId: string,
	propositionId: string,
	odds: BigNumber,
	totalOdds: BigNumber,
	signer: SignerWithAddress
): Promise<Signature> => {
	const settleMessage = makeSetScratchMessage(
		marketId,
		propositionId,
		odds,
		totalOdds
	);
	return await signMessage(settleMessage, signer);
};

const signBackMessage = async (
	nonce: string,
	marketId: string,
	propositionId: string,
	odds: BigNumber,
	close: number,
	end: number,
	signer: SignerWithAddress
): Promise<Signature> => {
	const message = ethers.utils.solidityKeccak256(
		[
			"bytes16", // nonce
			"bytes16", // propositionId
			"bytes16", // marketId
			"uint256", // odds
			"uint256", // close
			"uint256" // end
		],
		[
			formatBytes16String(nonce),
			formatBytes16String(propositionId),
			formatBytes16String(marketId),
			odds,
			close,
			end
		]
	);
	return await signMessage(message, signer);
};

const signBackMessageWithRisk = async (
	nonce: string,
	marketId: string,
	propositionId: string,
	odds: BigNumber,
	close: number,
	end: number,
	risk: number,
	signer: SignerWithAddress
): Promise<Signature> => {
	const message = ethers.utils.solidityKeccak256(
		[
			"bytes16", // nonce
			"bytes16", // propositionId
			"bytes16", // marketId
			"uint256", // odds
			"uint256", // close
			"uint256", // end
			"uint256" // risk
		],
		[
			formatBytes16String(nonce),
			formatBytes16String(propositionId),
			formatBytes16String(marketId),
			odds,
			close,
			end,
			risk
		]
	);
	return await signMessage(message, signer);
};
=======
});
>>>>>>> e1a6eae7
<|MERGE_RESOLUTION|>--- conflicted
+++ resolved
@@ -11,35 +11,7 @@
 } from "../build/typechain";
 import { solidity } from "ethereum-waffle";
 import { SignerWithAddress } from "@nomiclabs/hardhat-ethers/signers";
-<<<<<<< HEAD
 import { formatBytes16String, makeMarketId, makePropositionId } from "./utils";
-
-type Signature = {
-	v: BigNumberish;
-	r: string;
-	s: string;
-};
-
-// Race result constants
-const WINNER = 0x01;
-const LOSER = 0x02;
-const SCRATCHED = 0x03;
-
-// MarketId 11 chars
-// AAAAAABBBCC
-// A = date as days since epoch
-// B = location code
-// C = race number
-const MARKET_ID = "019123BNE01";
-=======
-import {
-	formatBytes16String,
-	makeMarketId,
-	makePropositionId,
-	signBackMessage,
-	signSetResultMessage
-} from "./utils";
->>>>>>> e1a6eae7
 
 chai.use(solidity);
 
@@ -1201,7 +1173,6 @@
 			expect(calculatedOdds).to.be.closeTo(BigNumber.from(3809524), 1);
 		});
 	});
-<<<<<<< HEAD
 });
 
 const signMessageAsString = async (
@@ -1335,7 +1306,4 @@
 		]
 	);
 	return await signMessage(message, signer);
-};
-=======
-});
->>>>>>> e1a6eae7
+};