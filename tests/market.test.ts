<<<<<<< HEAD
import { ethers, deployments } from "hardhat";
import { BigNumber, BigNumberish } from "ethers";
=======
import { ethers } from "hardhat";
import {
  BigNumber,
  BigNumberish,
  BytesLike,
  ethers as tsEthers,
  Signer
} from "ethers";
>>>>>>> f7a1dc63

import chai, { expect } from "chai";

import {
  Market,
  Market__factory,
  MarketOracle,
  MarketOracle__factory,
  Token,
  Token__factory,
  Vault,
  Vault__factory,
  Oracle__factory
} from "../build/typechain";

import { solidity } from "ethereum-waffle";
import { SignerWithAddress } from "@nomiclabs/hardhat-ethers/signers";

type Signature = {
  v: BigNumberish;
  r: string;
  s: string;
};

chai.use(solidity);

describe("Market", () => {
<<<<<<< HEAD
    let underlying: Token;
    let vault: Vault;
    let market: Market;
    let owner: SignerWithAddress;
    let alice: SignerWithAddress;
    let bob: SignerWithAddress;
    let carol: SignerWithAddress;
    const USDT_DECIMALS = 6;
    const ODDS_DECIMALS = 6;
    const FEE = 100;

    beforeEach(async () => {
        //TODO: Use hardhat-deploy to deploy contracts via "global fixture"
        [owner, alice, bob, carol] = await ethers.getSigners();
        underlying = await new Token__factory(owner).deploy(
            "Mock USDT",
            "USDT",
            USDT_DECIMALS
        );
        await underlying.deployed();
        await underlying.mint(
            owner.address,
            ethers.utils.parseUnits("1000000", USDT_DECIMALS)
        );
        await underlying.transfer(
            alice.address,
            ethers.utils.parseUnits("2000", USDT_DECIMALS)
        );
        await underlying.transfer(
            bob.address,
            ethers.utils.parseUnits("1000", USDT_DECIMALS)
        );
        await underlying.transfer(
            carol.address,
            ethers.utils.parseUnits("1000", USDT_DECIMALS)
        );

        vault = await new Vault__factory(owner).deploy(underlying.address);
        await vault.deployed();
        market = await new Market__factory(owner).deploy(
            vault.address,
            FEE,
            ethers.constants.AddressZero
        );
        await vault.setMarket(market.address, ethers.constants.MaxUint256);
        await underlying
            .connect(alice)
            .approve(vault.address, ethers.constants.MaxUint256);
        await underlying
            .connect(bob)
            .approve(vault.address, ethers.constants.MaxUint256);
        await underlying
            .connect(bob)
            .approve(market.address, ethers.constants.MaxUint256);
        await underlying
            .connect(carol)
            .approve(vault.address, ethers.constants.MaxUint256);
        await underlying
            .connect(carol)
            .approve(market.address, ethers.constants.MaxUint256);

        await vault
            .connect(alice)
            .deposit(ethers.utils.parseUnits("1000", USDT_DECIMALS), alice.address);
    });
=======
  let underlying: Token;
  let vault: Vault;
  let market: Market;
  let oracle: MarketOracle;
  let owner: SignerWithAddress;
  let alice: SignerWithAddress;
  let bob: SignerWithAddress;
  let carol: SignerWithAddress;

  const USDT_DECIMALS = 6;
  const ODDS_DECIMALS = 6;
  const FEE = 100;

  beforeEach(async () => {
    [owner, alice, bob, carol] = await ethers.getSigners();

    oracle = await new MarketOracle__factory(owner).deploy();
    await oracle.deployed();

    underlying = await new Token__factory(owner).deploy(
      "Mock USDT",
      "USDT",
      USDT_DECIMALS
    );
    await underlying.deployed();
    await underlying.mint(
      owner.address,
      ethers.utils.parseUnits("1000000", USDT_DECIMALS)
    );
    await underlying.transfer(
      alice.address,
      ethers.utils.parseUnits("2000", USDT_DECIMALS)
    );
    await underlying.transfer(
      bob.address,
      ethers.utils.parseUnits("1000", USDT_DECIMALS)
    );
    await underlying.transfer(
      carol.address,
      ethers.utils.parseUnits("1000", USDT_DECIMALS)
    );
>>>>>>> f7a1dc63

    vault = await new Vault__factory(owner).deploy(underlying.address);
    await vault.deployed();
    market = await new Market__factory(owner).deploy(
      vault.address,
      FEE,
      oracle.address
    );
    await vault.setMarket(market.address, ethers.constants.MaxUint256);
    await underlying
      .connect(alice)
      .approve(vault.address, ethers.constants.MaxUint256);
    await underlying
      .connect(bob)
      .approve(vault.address, ethers.constants.MaxUint256);
    await underlying
      .connect(bob)
      .approve(market.address, ethers.constants.MaxUint256);
    await underlying
      .connect(carol)
      .approve(vault.address, ethers.constants.MaxUint256);
    await underlying
      .connect(carol)
      .approve(market.address, ethers.constants.MaxUint256);

    await vault
      .connect(alice)
      .deposit(ethers.utils.parseUnits("1000", USDT_DECIMALS), alice.address);
  });

  it("should properties set on deploy", async () => {
    const fee = await market.getFee();
    expect(fee).to.equal(FEE, "fee should be set");

    const inPlay = await market.getTotalInPlay();
    expect(inPlay).to.equal(0, "Should have $0 in play");

    const totalExposure = await market.getTotalExposure();
    expect(totalExposure).to.equal(0, "Should have no exposure");

    const vault = await market.getVaultAddress();
    expect(vault).to.equal(vault, "Should have vault address");
  });

  it("should get correct odds on a 5:1 punt", async () => {
    const balance = await underlying.balanceOf(bob.address);
    expect(balance).to.equal(
      ethers.utils.parseUnits("1000", USDT_DECIMALS),
      "Should have $1,000 USDT"
    );

    // check vault balance
    const vaultBalance = await underlying.balanceOf(vault.address);
    expect(vaultBalance).to.equal(
      ethers.utils.parseUnits("1000", USDT_DECIMALS),
      "Should have $1,000 USDT in vault"
    );

    const totalAssets = await vault.totalAssets();
    expect(totalAssets).to.equal(
      ethers.utils.parseUnits("1000", USDT_DECIMALS),
      "Should have $1,000 USDT total assets"
    );

    await underlying
      .connect(bob)
      .approve(market.address, ethers.utils.parseUnits("50", USDT_DECIMALS));

    const targetOdds = ethers.utils.parseUnits("5", ODDS_DECIMALS);

    // Runner 1 for a Win
    const propositionId = ethers.utils.formatBytes32String("1");

    const trueOdds = await market.getOdds(
      ethers.utils.parseUnits("50", USDT_DECIMALS),
      targetOdds,
      propositionId
    );

    expect(trueOdds).to.equal(
      4750000,
      "Should have true odds of 1:4.75 on $50 in a $1,000 pool"
    );

    const potentialPayout = await market.getPotentialPayout(
      propositionId,
      ethers.utils.parseUnits("50", USDT_DECIMALS),
      targetOdds
    );

    // should equal 237500000
    expect(potentialPayout).to.equal(
      237500000,
      "Should have true odds of 1:4.75 on $100 in a $1,000 pool"
    );
  });

  it("should allow Bob a $100 punt at 5:1", async () => {
    let balance = await underlying.balanceOf(bob.address);
    expect(balance).to.equal(
      ethers.utils.parseUnits("1000", USDT_DECIMALS),
      "Should have $1,000 USDT"
    );

    const wager = ethers.utils.parseUnits("100", USDT_DECIMALS);

    const odds = ethers.utils.parseUnits("5", ODDS_DECIMALS);
    const close = 0;
    const end = 1000000000000;

    // check vault balance
    let vaultBalance = await underlying.balanceOf(vault.address);
    expect(vaultBalance).to.equal(
      ethers.utils.parseUnits("1000", USDT_DECIMALS),
      "Should have $1,000 USDT in vault"
    );

    const totalAssets = await vault.totalAssets();
    expect(totalAssets).to.equal(
      ethers.utils.parseUnits("1000", USDT_DECIMALS),
      "Should have $1,000 USDT total assets"
    );

    await underlying
      .connect(bob)
      .approve(market.address, ethers.utils.parseUnits("100", USDT_DECIMALS));
    // Runner 1 for a Win
    const propositionId = ethers.utils.formatBytes32String("1");
    const nonce = ethers.utils.formatBytes32String("1");

    // Arbitary market ID set by the operator
    const marketId = ethers.utils.formatBytes32String("20220115-BNE-R1-w");

    const signature = await signBackMessage(
      nonce,
      propositionId,
      marketId,
      wager,
      odds,
      close,
      end,
      owner
    );

    await market
      .connect(bob)
      .back(nonce, propositionId, marketId, wager, odds, close, end, signature);

    balance = await underlying.balanceOf(bob.address);
    expect(balance).to.equal(
      ethers.utils.parseUnits("900", USDT_DECIMALS),
      "Should have $900 USDT after a $100 bet"
    );

    const inPlay = await market.getTotalInPlay();
    expect(inPlay).to.equal(
      ethers.utils.parseUnits("450", USDT_DECIMALS),
      "Market should be $450 USDT in play after $100 bet @ 1:4.5"
    );

    vaultBalance = await underlying.balanceOf(vault.address);
    expect(vaultBalance).to.equal(
      ethers.utils.parseUnits("650", USDT_DECIMALS),
      "Vault should have $650 USDT"
    );
  });

  it("should allow Carol a $200 punt at 2:1", async () => {
    let balance = await underlying.balanceOf(bob.address);
    expect(balance).to.equal(
      ethers.utils.parseUnits("1000", USDT_DECIMALS),
      "Should have $1,000 USDT"
    );

    const wager = ethers.utils.parseUnits("200", USDT_DECIMALS);

    const odds = ethers.utils.parseUnits("2", ODDS_DECIMALS);
    const close = 0;
    const end = 1000000000000;

    // check vault balance
    const vaultBalance = await underlying.balanceOf(vault.address);
    expect(vaultBalance).to.equal(
      ethers.utils.parseUnits("1000", USDT_DECIMALS),
      "Should have $1,000 USDT in vault"
    );

    const totalAssets = await vault.totalAssets();
    expect(totalAssets).to.equal(
      ethers.utils.parseUnits("1000", USDT_DECIMALS),
      "Should have $1,000 USDT total assets"
    );

    await underlying
      .connect(carol)
      .approve(market.address, ethers.utils.parseUnits("200", USDT_DECIMALS));
    // Runner 2 for a Win
    const propositionId = ethers.utils.formatBytes32String("2");
    const nonce = ethers.utils.formatBytes32String("2");

    // Arbitary market ID set by the operator
    const marketId = ethers.utils.formatBytes32String("20220115-BNE-R1-w");
    const betSignature = await signBackMessage(
      nonce,
      propositionId,
      marketId,
      wager,
      odds,
      close,
      end,
      owner
    );

    await market
      .connect(carol)
      .back(
        nonce,
        propositionId,
        marketId,
        wager,
        odds,
        close,
        end,
        betSignature
      );

    balance = await underlying.balanceOf(carol.address);
    expect(balance).to.equal(
      ethers.utils.parseUnits("800", USDT_DECIMALS),
      "Should have $800 USDT after a $200 bet"
    );
  });

  describe("Settle", () => {
    it("should settle bobs winning bet by index", async () => {
      const wager = ethers.utils.parseUnits("100", USDT_DECIMALS);
      const odds = ethers.utils.parseUnits("5", ODDS_DECIMALS);
      const close = 0;
      const end = 1000000000000;

      // Runner 1 for a Win
      const propositionId = ethers.utils.formatBytes32String("1");
      const nonce = ethers.utils.formatBytes32String("1");

      // Arbitary market ID set by the operator `${today}_${track}_${race}_W${runner}`
      const marketId = ethers.utils.formatBytes32String("20220115_BNE_1_W");
      const betSignature = await signBackMessage(
        nonce,
        propositionId,
        marketId,
        wager,
        odds,
        close,
        end,
        owner
      );

      let count = await market.getCount();
      expect(count).to.equal(0, "First bet should have a 0 index");

      expect(
        await market
          .connect(bob)
          .back(
            nonce,
            propositionId,
            marketId,
            wager,
            odds,
            close,
            end,
            betSignature
          )
      ).to.emit(market, "Placed");

      count = await market.getCount();
      expect(count).to.equal(1, "Second bet should have a 1 index");

      let inPlayCount = await market.getInPlayCount();
      expect(inPlayCount).to.equal(1, "In play count should be 1");

      let exposure = await market.getTotalExposure();
      expect(exposure).to.equal(ethers.utils.parseUnits("350", USDT_DECIMALS));

      let inPlay = await market.getTotalInPlay();
      expect(inPlay).to.equal(ethers.utils.parseUnits("450", USDT_DECIMALS));

      await oracle.setResult(
        marketId,
        propositionId,
        "0x0000000000000000000000000000000000000000000000000000000000000000"
      );

      const index = 0;
      expect(await market.settle(index)).to.emit(market, "Settled");

      exposure = await market.getTotalExposure();
      expect(exposure).to.equal(0);

      inPlay = await market.getTotalInPlay();
      expect(inPlay).to.equal(0);

      const balance = await underlying.balanceOf(bob.address);
      expect(balance).to.equal(ethers.utils.parseUnits("1350", USDT_DECIMALS));
    });
  });
});

async function signMessage(message: string, signer: SignerWithAddress) {
  const sig = await signer.signMessage(ethers.utils.arrayify(message));
  const { v, r, s } = ethers.utils.splitSignature(sig);
  return { v, r, s };
}

function makeSetResultMessage(
  marketId: BytesLike,
  propositionId: BytesLike
): string {
  const message = ethers.utils.solidityKeccak256(
    ["bytes32", "bytes32"],
    [marketId, propositionId]
  );
  return message;
}

function signSetResultMessage(
  marketId: BytesLike,
  propositionId: BytesLike,
  signer: SignerWithAddress
): Promise<Signature> {
  const settleMessage = makeSetResultMessage(marketId, propositionId);
  return signMessage(settleMessage, signer);
}

function signBackMessage(
  nonce: string,
  propositionId: string,
  marketId: string,
  wager: BigNumber,
  odds: BigNumber,
  close: number,
  end: number,
  signer: SignerWithAddress
) {
  const message = ethers.utils.solidityKeccak256(
    [
      "bytes32",
      "bytes32",
      "bytes32",
      "uint256",
      "uint256",
      "uint256",
      "uint256"
    ],
    [nonce, propositionId, marketId, wager, odds, close, end]
  );
  return signMessage(message, signer);
}<|MERGE_RESOLUTION|>--- conflicted
+++ resolved
@@ -1,7 +1,3 @@
-<<<<<<< HEAD
-import { ethers, deployments } from "hardhat";
-import { BigNumber, BigNumberish } from "ethers";
-=======
 import { ethers } from "hardhat";
 import {
   BigNumber,
@@ -10,7 +6,6 @@
   ethers as tsEthers,
   Signer
 } from "ethers";
->>>>>>> f7a1dc63
 
 import chai, { expect } from "chai";
 
@@ -38,73 +33,6 @@
 chai.use(solidity);
 
 describe("Market", () => {
-<<<<<<< HEAD
-    let underlying: Token;
-    let vault: Vault;
-    let market: Market;
-    let owner: SignerWithAddress;
-    let alice: SignerWithAddress;
-    let bob: SignerWithAddress;
-    let carol: SignerWithAddress;
-    const USDT_DECIMALS = 6;
-    const ODDS_DECIMALS = 6;
-    const FEE = 100;
-
-    beforeEach(async () => {
-        //TODO: Use hardhat-deploy to deploy contracts via "global fixture"
-        [owner, alice, bob, carol] = await ethers.getSigners();
-        underlying = await new Token__factory(owner).deploy(
-            "Mock USDT",
-            "USDT",
-            USDT_DECIMALS
-        );
-        await underlying.deployed();
-        await underlying.mint(
-            owner.address,
-            ethers.utils.parseUnits("1000000", USDT_DECIMALS)
-        );
-        await underlying.transfer(
-            alice.address,
-            ethers.utils.parseUnits("2000", USDT_DECIMALS)
-        );
-        await underlying.transfer(
-            bob.address,
-            ethers.utils.parseUnits("1000", USDT_DECIMALS)
-        );
-        await underlying.transfer(
-            carol.address,
-            ethers.utils.parseUnits("1000", USDT_DECIMALS)
-        );
-
-        vault = await new Vault__factory(owner).deploy(underlying.address);
-        await vault.deployed();
-        market = await new Market__factory(owner).deploy(
-            vault.address,
-            FEE,
-            ethers.constants.AddressZero
-        );
-        await vault.setMarket(market.address, ethers.constants.MaxUint256);
-        await underlying
-            .connect(alice)
-            .approve(vault.address, ethers.constants.MaxUint256);
-        await underlying
-            .connect(bob)
-            .approve(vault.address, ethers.constants.MaxUint256);
-        await underlying
-            .connect(bob)
-            .approve(market.address, ethers.constants.MaxUint256);
-        await underlying
-            .connect(carol)
-            .approve(vault.address, ethers.constants.MaxUint256);
-        await underlying
-            .connect(carol)
-            .approve(market.address, ethers.constants.MaxUint256);
-
-        await vault
-            .connect(alice)
-            .deposit(ethers.utils.parseUnits("1000", USDT_DECIMALS), alice.address);
-    });
-=======
   let underlying: Token;
   let vault: Vault;
   let market: Market;
@@ -146,7 +74,6 @@
       carol.address,
       ethers.utils.parseUnits("1000", USDT_DECIMALS)
     );
->>>>>>> f7a1dc63
 
     vault = await new Vault__factory(owner).deploy(underlying.address);
     await vault.deployed();
