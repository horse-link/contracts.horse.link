--- conflicted
+++ resolved
@@ -1,25 +1,18 @@
-<<<<<<< HEAD
 import hre, { ethers } from "hardhat";
 import { BigNumber, BigNumberish, BytesLike, ethers as tsEthers } from "ethers";
 import chai, { expect } from "chai";
 import {
-  Market,
-  Market__factory,
-  MarketOracle,
-  MarketOracle__factory,
-  Token,
-  Token__factory,
-  Vault,
-  Vault__factory
+	Market,
+	Market__factory,
+	MarketOracle,
+	MarketOracle__factory,
+	Token,
+	Token__factory,
+	Vault,
+	Vault__factory
 } from "../build/typechain";
-=======
-import { BigNumber, BigNumberish, BytesLike } from "ethers";
-import chai, { expect } from "chai";
-import { ethers, deployments } from "hardhat";
->>>>>>> 2e84896d
 import { solidity } from "ethereum-waffle";
 import { SignerWithAddress } from "@nomiclabs/hardhat-ethers/signers";
-import { Market, MarketOracle, Token, Vault } from "../build/typechain";
 
 type Signature = {
 	v: BigNumberish;
@@ -30,506 +23,6 @@
 chai.use(solidity);
 
 describe("Market", () => {
-<<<<<<< HEAD
-  let underlying: Token;
-  let vault: Vault;
-  let market: Market;
-  let oracle: MarketOracle;
-  let owner: SignerWithAddress;
-  let alice: SignerWithAddress;
-  let bob: SignerWithAddress;
-  let carol: SignerWithAddress;
-
-  const USDT_DECIMALS = 6;
-  const ODDS_DECIMALS = 6;
-  const FEE = 100;
-
-  beforeEach(async () => {
-    [owner, alice, bob, carol] = await ethers.getSigners();
-
-    oracle = await new MarketOracle__factory(owner).deploy();
-    await oracle.deployed();
-
-    underlying = await new Token__factory(owner).deploy(
-      "Mock USDT",
-      "USDT",
-      USDT_DECIMALS
-    );
-    await underlying.deployed();
-    await underlying.mint(
-      owner.address,
-      ethers.utils.parseUnits("1000000", USDT_DECIMALS)
-    );
-    await underlying.transfer(
-      alice.address,
-      ethers.utils.parseUnits("2000", USDT_DECIMALS)
-    );
-    await underlying.transfer(
-      bob.address,
-      ethers.utils.parseUnits("1000", USDT_DECIMALS)
-    );
-    await underlying.transfer(
-      carol.address,
-      ethers.utils.parseUnits("1000", USDT_DECIMALS)
-    );
-
-    vault = await new Vault__factory(owner).deploy(underlying.address);
-    await vault.deployed();
-    market = await new Market__factory(owner).deploy(
-      vault.address,
-      FEE,
-      oracle.address
-    );
-    await vault.setMarket(market.address, ethers.constants.MaxUint256);
-    await underlying
-      .connect(alice)
-      .approve(vault.address, ethers.constants.MaxUint256);
-    await underlying
-      .connect(bob)
-      .approve(vault.address, ethers.constants.MaxUint256);
-    await underlying
-      .connect(bob)
-      .approve(market.address, ethers.constants.MaxUint256);
-    await underlying
-      .connect(carol)
-      .approve(vault.address, ethers.constants.MaxUint256);
-    await underlying
-      .connect(carol)
-      .approve(market.address, ethers.constants.MaxUint256);
-
-    // Should get 0 odds if vault has ZERO assets
-    const wager = ethers.utils.parseUnits("100", USDT_DECIMALS);
-    const odds = ethers.utils.parseUnits("5", ODDS_DECIMALS);
-    const propositionId = ethers.utils.formatBytes32String("1");
-    expect(await market.getOdds(wager, odds, propositionId)).to.equal(0);
-    // Should get 0 potential payout if vault has Zero odds
-    expect(
-      await market.getPotentialPayout(propositionId, wager, odds)
-    ).to.equal(0);
-
-    await vault
-      .connect(alice)
-      .deposit(ethers.utils.parseUnits("1000", USDT_DECIMALS), alice.address);
-  });
-
-  it("should properties set on deploy", async () => {
-    const fee = await market.getFee();
-    expect(fee).to.equal(FEE, "fee should be set");
-
-    const inPlay = await market.getTotalInPlay();
-    expect(inPlay).to.equal(0, "Should have $0 in play");
-
-    const totalExposure = await market.getTotalExposure();
-    expect(totalExposure).to.equal(0, "Should have no exposure");
-
-    const vault = await market.getVaultAddress();
-    expect(vault).to.equal(vault, "Should have vault address");
-
-    expect(await market.getOracleAddress()).to.equal(oracle.address);
-  });
-
-  it("should get correct odds on a 5:1 punt", async () => {
-    const balance = await underlying.balanceOf(bob.address);
-    expect(balance).to.equal(
-      ethers.utils.parseUnits("1000", USDT_DECIMALS),
-      "Should have $1,000 USDT"
-    );
-
-    // check vault balance
-    const vaultBalance = await underlying.balanceOf(vault.address);
-    expect(vaultBalance).to.equal(
-      ethers.utils.parseUnits("1000", USDT_DECIMALS),
-      "Should have $1,000 USDT in vault"
-    );
-
-    const totalAssets = await vault.totalAssets();
-    expect(totalAssets).to.equal(
-      ethers.utils.parseUnits("1000", USDT_DECIMALS),
-      "Should have $1,000 USDT total assets"
-    );
-
-    await underlying
-      .connect(bob)
-      .approve(market.address, ethers.utils.parseUnits("50", USDT_DECIMALS));
-
-    const targetOdds = ethers.utils.parseUnits("5", ODDS_DECIMALS);
-
-    // Runner 1 for a Win
-    const propositionId = ethers.utils.formatBytes32String("1");
-
-    const trueOdds = await market.getOdds(
-      ethers.utils.parseUnits("50", USDT_DECIMALS),
-      targetOdds,
-      propositionId
-    );
-
-    expect(trueOdds).to.equal(
-      4750000,
-      "Should have true odds of 1:4.75 on $50 in a $1,000 pool"
-    );
-
-    const potentialPayout = await market.getPotentialPayout(
-      propositionId,
-      ethers.utils.parseUnits("50", USDT_DECIMALS),
-      targetOdds
-    );
-
-    // should equal 237500000
-    expect(potentialPayout).to.equal(
-      237500000,
-      "Should have true odds of 1:4.75 on $100 in a $1,000 pool"
-    );
-  });
-
-  it("should allow Bob a $100 punt at 5:1", async () => {
-    let balance = await underlying.balanceOf(bob.address);
-    expect(balance).to.equal(
-      ethers.utils.parseUnits("1000", USDT_DECIMALS),
-      "Should have $1,000 USDT"
-    );
-
-    const wager = ethers.utils.parseUnits("100", USDT_DECIMALS);
-
-    const odds = ethers.utils.parseUnits("5", ODDS_DECIMALS);
-    const close = 0;
-    const end = 1000000000000;
-
-    // check vault balance
-    let vaultBalance = await underlying.balanceOf(vault.address);
-    expect(vaultBalance).to.equal(
-      ethers.utils.parseUnits("1000", USDT_DECIMALS),
-      "Should have $1,000 USDT in vault"
-    );
-
-    const totalAssets = await vault.totalAssets();
-    expect(totalAssets).to.equal(
-      ethers.utils.parseUnits("1000", USDT_DECIMALS),
-      "Should have $1,000 USDT total assets"
-    );
-
-    await underlying
-      .connect(bob)
-      .approve(market.address, ethers.utils.parseUnits("100", USDT_DECIMALS));
-    // Runner 1 for a Win
-    const propositionId = ethers.utils.formatBytes32String("1");
-    const nonce = ethers.utils.formatBytes32String("1");
-
-    // Arbitary market ID set by the operator
-    const marketId = ethers.utils.formatBytes32String("20220115-BNE-R1-w");
-
-    const signature = await signBackMessage(
-      nonce,
-      propositionId,
-      marketId,
-      wager,
-      odds,
-      close,
-      end,
-      owner
-    );
-
-    await market
-      .connect(bob)
-      .back(nonce, propositionId, marketId, wager, odds, close, end, signature);
-
-    expect(await market.getMarketTotal(marketId)).to.equal(
-      ethers.utils.parseUnits("100", USDT_DECIMALS)
-    );
-    balance = await underlying.balanceOf(bob.address);
-    expect(balance).to.equal(
-      ethers.utils.parseUnits("900", USDT_DECIMALS),
-      "Should have $900 USDT after a $100 bet"
-    );
-
-    const inPlay = await market.getTotalInPlay();
-    expect(inPlay).to.equal(
-      ethers.utils.parseUnits("450", USDT_DECIMALS),
-      "Market should be $450 USDT in play after $100 bet @ 1:4.5"
-    );
-
-    vaultBalance = await underlying.balanceOf(vault.address);
-    expect(vaultBalance).to.equal(
-      ethers.utils.parseUnits("650", USDT_DECIMALS),
-      "Vault should have $650 USDT"
-    );
-
-    // Should get expiry after back bet
-    const expiry = await market.getExpiry(0);
-    expect(expiry).to.equal(end + 2592000, "Should have expiry set");
-  });
-
-  it("should allow Carol a $200 punt at 2:1", async () => {
-    let balance = await underlying.balanceOf(bob.address);
-    expect(balance).to.equal(
-      ethers.utils.parseUnits("1000", USDT_DECIMALS),
-      "Should have $1,000 USDT"
-    );
-
-    const wager = ethers.utils.parseUnits("200", USDT_DECIMALS);
-
-    const odds = ethers.utils.parseUnits("2", ODDS_DECIMALS);
-    const close = 0;
-    const end = 1000000000000;
-
-    // check vault balance
-    const vaultBalance = await underlying.balanceOf(vault.address);
-    expect(vaultBalance).to.equal(
-      ethers.utils.parseUnits("1000", USDT_DECIMALS),
-      "Should have $1,000 USDT in vault"
-    );
-
-    const totalAssets = await vault.totalAssets();
-    expect(totalAssets).to.equal(
-      ethers.utils.parseUnits("1000", USDT_DECIMALS),
-      "Should have $1,000 USDT total assets"
-    );
-
-    await underlying
-      .connect(carol)
-      .approve(market.address, ethers.utils.parseUnits("200", USDT_DECIMALS));
-    // Runner 2 for a Win
-    const propositionId = ethers.utils.formatBytes32String("2");
-    const nonce = ethers.utils.formatBytes32String("2");
-
-    // Arbitary market ID set by the operator
-    const marketId = ethers.utils.formatBytes32String("20220115-BNE-R1-w");
-    const betSignature = await signBackMessage(
-      nonce,
-      propositionId,
-      marketId,
-      wager,
-      odds,
-      close,
-      end,
-      owner
-    );
-
-    await market
-      .connect(carol)
-      .back(
-        nonce,
-        propositionId,
-        marketId,
-        wager,
-        odds,
-        close,
-        end,
-        betSignature
-      );
-
-    balance = await underlying.balanceOf(carol.address);
-    expect(balance).to.equal(
-      ethers.utils.parseUnits("800", USDT_DECIMALS),
-      "Should have $800 USDT after a $200 bet"
-    );
-  });
-
-  describe("Settle", () => {
-    it("Should not allow back if end is invalid or oracle result already set", async () => {
-      const wager = ethers.utils.parseUnits("100", USDT_DECIMALS);
-      const odds = ethers.utils.parseUnits("5", ODDS_DECIMALS);
-      const close = 0;
-      const end = 0;
-
-      // Runner 1 for a Win
-      const propositionId = ethers.utils.formatBytes32String("1");
-      const nonce = ethers.utils.formatBytes32String("1");
-
-      // Arbitary market ID set by the operator `${today}_${track}_${race}_W${runner}`
-      const marketId = ethers.utils.formatBytes32String("20220115_BNE_1_W");
-      const betSignature = await signBackMessage(
-        nonce,
-        propositionId,
-        marketId,
-        wager,
-        odds,
-        close,
-        end,
-        owner
-      );
-
-      await expect(
-        market
-          .connect(bob)
-          .back(
-            nonce,
-            propositionId,
-            marketId,
-            wager,
-            odds,
-            close,
-            end,
-            betSignature
-          )
-      ).to.be.revertedWith("back: Invalid date");
-
-      await oracle.setResult(
-        marketId,
-        propositionId,
-        "0x0000000000000000000000000000000000000000000000000000000000000000"
-      );
-
-      await expect(
-        market
-          .connect(bob)
-          .back(
-            nonce,
-            propositionId,
-            marketId,
-            wager,
-            odds,
-            close,
-            1000000000000,
-            betSignature
-          )
-      ).to.be.revertedWith("back: Oracle result already set for this market");
-    });
-
-    it("Should transfer to vault if result not been set", async () => {
-      const wager = ethers.utils.parseUnits("100", USDT_DECIMALS);
-      const odds = ethers.utils.parseUnits("5", ODDS_DECIMALS);
-      const close = 0;
-      const latestBlockNumber = await ethers.provider.getBlockNumber();
-      const latestBlock = await ethers.provider.getBlock(latestBlockNumber);
-
-      const end = latestBlock.timestamp + 10000;
-
-      // Runner 1 for a Win
-      const propositionId = ethers.utils.formatBytes32String("1");
-      const nonce = ethers.utils.formatBytes32String("1");
-
-      // Arbitary market ID set by the operator `${today}_${track}_${race}_W${runner}`
-      const marketId = ethers.utils.formatBytes32String("20220115_BNE_1_W");
-      const betSignature = await signBackMessage(
-        nonce,
-        propositionId,
-        marketId,
-        wager,
-        odds,
-        close,
-        end,
-        owner
-      );
-      expect(
-        await market
-          .connect(bob)
-          .back(
-            nonce,
-            propositionId,
-            marketId,
-            wager,
-            odds,
-            close,
-            end,
-            betSignature
-          )
-      ).to.emit(market, "Placed");
-
-      const vaultBalanceBefore = await underlying.balanceOf(vault.address);
-      const index = 0;
-      await expect(market.settle(index)).to.be.revertedWith(
-        "_settle: Payout date not reached"
-      );
-
-      await hre.network.provider.request({
-        method: "evm_setNextBlockTimestamp",
-        params: [end + 7200]
-      });
-      expect(await market.settle(index)).to.emit(market, "Settled");
-
-      const vaultBalanceAfter = await underlying.balanceOf(vault.address);
-
-      const bet = await market.getBetByIndex(0);
-      expect(vaultBalanceAfter).to.equal(vaultBalanceBefore.add(bet[1]));
-    });
-
-    it("should settle bobs winning bet by index", async () => {
-      const wager = ethers.utils.parseUnits("100", USDT_DECIMALS);
-      const odds = ethers.utils.parseUnits("5", ODDS_DECIMALS);
-      const close = 0;
-
-      const latestBlockNumber = await ethers.provider.getBlockNumber();
-      const latestBlock = await ethers.provider.getBlock(latestBlockNumber);
-
-      const end = latestBlock.timestamp + 10000;
-
-      // Runner 1 for a Win
-      const propositionId = ethers.utils.formatBytes32String("1");
-      const nonce = ethers.utils.formatBytes32String("1");
-
-      // Arbitary market ID set by the operator `${today}_${track}_${race}_W${runner}`
-      const marketId = ethers.utils.formatBytes32String("20220115_BNE_1_W");
-      const betSignature = await signBackMessage(
-        nonce,
-        propositionId,
-        marketId,
-        wager,
-        odds,
-        close,
-        end,
-        owner
-      );
-
-      let count = await market.getCount();
-      expect(count).to.equal(0, "First bet should have a 0 index");
-
-      expect(
-        await market
-          .connect(bob)
-          .back(
-            nonce,
-            propositionId,
-            marketId,
-            wager,
-            odds,
-            close,
-            end,
-            betSignature
-          )
-      ).to.emit(market, "Placed");
-
-      count = await market.getCount();
-      expect(count).to.equal(1, "Second bet should have a 1 index");
-
-      const inPlayCount = await market.getInPlayCount();
-      expect(inPlayCount).to.equal(1, "In play count should be 1");
-
-      let exposure = await market.getTotalExposure();
-      expect(exposure).to.equal(ethers.utils.parseUnits("350", USDT_DECIMALS));
-
-      let inPlay = await market.getTotalInPlay();
-      expect(inPlay).to.equal(ethers.utils.parseUnits("450", USDT_DECIMALS));
-
-      await oracle.setResult(
-        marketId,
-        propositionId,
-        "0x0000000000000000000000000000000000000000000000000000000000000000"
-      );
-      const index = 0;
-      await expect(market.settle(index)).to.be.revertedWith(
-        "_settle: Payout date not reached"
-      );
-
-      await hre.network.provider.request({
-        method: "evm_setNextBlockTimestamp",
-        params: [end + 7200]
-      });
-      expect(await market.settle(index)).to.emit(market, "Settled");
-
-      await expect(market.settle(index)).to.be.revertedWith(
-        "settle: Bet has already settled"
-      );
-      exposure = await market.getTotalExposure();
-      expect(exposure).to.equal(0);
-
-      inPlay = await market.getTotalInPlay();
-      expect(inPlay).to.equal(0);
-
-      const balance = await underlying.balanceOf(bob.address);
-      expect(balance).to.equal(ethers.utils.parseUnits("1350", USDT_DECIMALS));
-    });
-  });
-=======
 	let underlying: Token;
 	let vault: Vault;
 	let market: Market;
@@ -538,52 +31,48 @@
 	let alice: SignerWithAddress;
 	let bob: SignerWithAddress;
 	let carol: SignerWithAddress;
-	let tokenDecimals: number;
-
+
+	const USDT_DECIMALS = 6;
 	const ODDS_DECIMALS = 6;
+	const FEE = 100;
 
 	beforeEach(async () => {
-		// Import deployments tagged with these values
-		const fixture = await deployments.fixture([
-			"token",
-			"oracle",
-			"vault",
-			"market"
-		]);
-
 		[owner, alice, bob, carol] = await ethers.getSigners();
 
-		underlying = await ethers.getContractAt(
-			fixture.Usdt.abi,
-			fixture.Usdt.address
-		);
-		vault = await ethers.getContractAt(
-			fixture.UsdtVault.abi,
-			fixture.UsdtVault.address
-		);
-		market = await ethers.getContractAt(
-			fixture.UsdtMarket.abi,
-			fixture.UsdtMarket.address
-		);
-		oracle = await ethers.getContractAt(
-			fixture.MarketOracle.abi,
-			fixture.MarketOracle.address
-		);
-
-		tokenDecimals = await underlying.decimals();
-
+		oracle = await new MarketOracle__factory(owner).deploy();
+		await oracle.deployed();
+
+		underlying = await new Token__factory(owner).deploy(
+			"Mock USDT",
+			"USDT",
+			USDT_DECIMALS
+		);
+		await underlying.deployed();
 		await underlying.mint(
+			owner.address,
+			ethers.utils.parseUnits("1000000", USDT_DECIMALS)
+		);
+		await underlying.transfer(
 			alice.address,
-			ethers.utils.parseUnits("2000", tokenDecimals)
-		);
-		await underlying.mint(
+			ethers.utils.parseUnits("2000", USDT_DECIMALS)
+		);
+		await underlying.transfer(
 			bob.address,
-			ethers.utils.parseUnits("1000", tokenDecimals)
-		);
-		await underlying.mint(
+			ethers.utils.parseUnits("1000", USDT_DECIMALS)
+		);
+		await underlying.transfer(
 			carol.address,
-			ethers.utils.parseUnits("1000", tokenDecimals)
-		);
+			ethers.utils.parseUnits("1000", USDT_DECIMALS)
+		);
+
+		vault = await new Vault__factory(owner).deploy(underlying.address);
+		await vault.deployed();
+		market = await new Market__factory(owner).deploy(
+			vault.address,
+			FEE,
+			oracle.address
+		);
+		await vault.setMarket(market.address, ethers.constants.MaxUint256);
 		await underlying
 			.connect(alice)
 			.approve(vault.address, ethers.constants.MaxUint256);
@@ -600,19 +89,25 @@
 			.connect(carol)
 			.approve(market.address, ethers.constants.MaxUint256);
 
+		// Should get 0 odds if vault has ZERO assets
+		const wager = ethers.utils.parseUnits("100", USDT_DECIMALS);
+		const odds = ethers.utils.parseUnits("5", ODDS_DECIMALS);
+		const propositionId = ethers.utils.formatBytes32String("1");
+		expect(await market.getOdds(wager, odds, propositionId)).to.equal(0);
+		// Should get 0 potential payout if vault has Zero odds
+		expect(
+			await market.getPotentialPayout(propositionId, wager, odds)
+		).to.equal(0);
+
 		await vault
 			.connect(alice)
-			.deposit(
-				ethers.utils.parseUnits("1000", tokenDecimals),
-				alice.address
-			);
+			.deposit(ethers.utils.parseUnits("1000", USDT_DECIMALS), alice.address);
 	});
 
-	it.skip("dummy", async () => {
-		expect(true).to.be.true;
-	});
-
 	it("should properties set on deploy", async () => {
+		const fee = await market.getFee();
+		expect(fee).to.equal(FEE, "fee should be set");
+
 		const inPlay = await market.getTotalInPlay();
 		expect(inPlay).to.equal(0, "Should have $0 in play");
 
@@ -621,34 +116,33 @@
 
 		const vault = await market.getVaultAddress();
 		expect(vault).to.equal(vault, "Should have vault address");
+
+		expect(await market.getOracleAddress()).to.equal(oracle.address);
 	});
 
 	it("should get correct odds on a 5:1 punt", async () => {
 		const balance = await underlying.balanceOf(bob.address);
 		expect(balance).to.equal(
-			ethers.utils.parseUnits("1000", tokenDecimals),
+			ethers.utils.parseUnits("1000", USDT_DECIMALS),
 			"Should have $1,000 USDT"
 		);
 
 		// check vault balance
 		const vaultBalance = await underlying.balanceOf(vault.address);
 		expect(vaultBalance).to.equal(
-			ethers.utils.parseUnits("1000", tokenDecimals),
+			ethers.utils.parseUnits("1000", USDT_DECIMALS),
 			"Should have $1,000 USDT in vault"
 		);
 
 		const totalAssets = await vault.totalAssets();
 		expect(totalAssets).to.equal(
-			ethers.utils.parseUnits("1000", tokenDecimals),
+			ethers.utils.parseUnits("1000", USDT_DECIMALS),
 			"Should have $1,000 USDT total assets"
 		);
 
 		await underlying
 			.connect(bob)
-			.approve(
-				market.address,
-				ethers.utils.parseUnits("50", tokenDecimals)
-			);
+			.approve(market.address, ethers.utils.parseUnits("50", USDT_DECIMALS));
 
 		const targetOdds = ethers.utils.parseUnits("5", ODDS_DECIMALS);
 
@@ -656,7 +150,7 @@
 		const propositionId = ethers.utils.formatBytes32String("1");
 
 		const trueOdds = await market.getOdds(
-			ethers.utils.parseUnits("50", tokenDecimals),
+			ethers.utils.parseUnits("50", USDT_DECIMALS),
 			targetOdds,
 			propositionId
 		);
@@ -668,7 +162,7 @@
 
 		const potentialPayout = await market.getPotentialPayout(
 			propositionId,
-			ethers.utils.parseUnits("50", tokenDecimals),
+			ethers.utils.parseUnits("50", USDT_DECIMALS),
 			targetOdds
 		);
 
@@ -682,11 +176,11 @@
 	it("should allow Bob a $100 punt at 5:1", async () => {
 		let balance = await underlying.balanceOf(bob.address);
 		expect(balance).to.equal(
-			ethers.utils.parseUnits("1000", tokenDecimals),
+			ethers.utils.parseUnits("1000", USDT_DECIMALS),
 			"Should have $1,000 USDT"
 		);
 
-		const wager = ethers.utils.parseUnits("100", tokenDecimals);
+		const wager = ethers.utils.parseUnits("100", USDT_DECIMALS);
 
 		const odds = ethers.utils.parseUnits("5", ODDS_DECIMALS);
 		const close = 0;
@@ -695,22 +189,19 @@
 		// check vault balance
 		let vaultBalance = await underlying.balanceOf(vault.address);
 		expect(vaultBalance).to.equal(
-			ethers.utils.parseUnits("1000", tokenDecimals),
+			ethers.utils.parseUnits("1000", USDT_DECIMALS),
 			"Should have $1,000 USDT in vault"
 		);
 
 		const totalAssets = await vault.totalAssets();
 		expect(totalAssets).to.equal(
-			ethers.utils.parseUnits("1000", tokenDecimals),
+			ethers.utils.parseUnits("1000", USDT_DECIMALS),
 			"Should have $1,000 USDT total assets"
 		);
 
 		await underlying
 			.connect(bob)
-			.approve(
-				market.address,
-				ethers.utils.parseUnits("100", tokenDecimals)
-			);
+			.approve(market.address, ethers.utils.parseUnits("100", USDT_DECIMALS));
 		// Runner 1 for a Win
 		const propositionId = ethers.utils.formatBytes32String("1");
 		const nonce = ethers.utils.formatBytes32String("1");
@@ -731,44 +222,42 @@
 
 		await market
 			.connect(bob)
-			.back(
-				nonce,
-				propositionId,
-				marketId,
-				wager,
-				odds,
-				close,
-				end,
-				signature
-			);
-
+			.back(nonce, propositionId, marketId, wager, odds, close, end, signature);
+
+		expect(await market.getMarketTotal(marketId)).to.equal(
+			ethers.utils.parseUnits("100", USDT_DECIMALS)
+		);
 		balance = await underlying.balanceOf(bob.address);
 		expect(balance).to.equal(
-			ethers.utils.parseUnits("900", tokenDecimals),
+			ethers.utils.parseUnits("900", USDT_DECIMALS),
 			"Should have $900 USDT after a $100 bet"
 		);
 
 		const inPlay = await market.getTotalInPlay();
 		expect(inPlay).to.equal(
-			ethers.utils.parseUnits("100", tokenDecimals),
+			ethers.utils.parseUnits("450", USDT_DECIMALS),
 			"Market should be $450 USDT in play after $100 bet @ 1:4.5"
 		);
 
 		vaultBalance = await underlying.balanceOf(vault.address);
 		expect(vaultBalance).to.equal(
-			ethers.utils.parseUnits("650", tokenDecimals),
+			ethers.utils.parseUnits("650", USDT_DECIMALS),
 			"Vault should have $650 USDT"
 		);
+
+		// Should get expiry after back bet
+		const expiry = await market.getExpiry(0);
+		expect(expiry).to.equal(end + 2592000, "Should have expiry set");
 	});
 
 	it("should allow Carol a $200 punt at 2:1", async () => {
 		let balance = await underlying.balanceOf(bob.address);
 		expect(balance).to.equal(
-			ethers.utils.parseUnits("1000", tokenDecimals),
+			ethers.utils.parseUnits("1000", USDT_DECIMALS),
 			"Should have $1,000 USDT"
 		);
 
-		const wager = ethers.utils.parseUnits("200", tokenDecimals);
+		const wager = ethers.utils.parseUnits("200", USDT_DECIMALS);
 
 		const odds = ethers.utils.parseUnits("2", ODDS_DECIMALS);
 		const close = 0;
@@ -777,22 +266,19 @@
 		// check vault balance
 		const vaultBalance = await underlying.balanceOf(vault.address);
 		expect(vaultBalance).to.equal(
-			ethers.utils.parseUnits("1000", tokenDecimals),
+			ethers.utils.parseUnits("1000", USDT_DECIMALS),
 			"Should have $1,000 USDT in vault"
 		);
 
 		const totalAssets = await vault.totalAssets();
 		expect(totalAssets).to.equal(
-			ethers.utils.parseUnits("1000", tokenDecimals),
+			ethers.utils.parseUnits("1000", USDT_DECIMALS),
 			"Should have $1,000 USDT total assets"
 		);
 
 		await underlying
 			.connect(carol)
-			.approve(
-				market.address,
-				ethers.utils.parseUnits("200", tokenDecimals)
-			);
+			.approve(market.address, ethers.utils.parseUnits("200", USDT_DECIMALS));
 		// Runner 2 for a Win
 		const propositionId = ethers.utils.formatBytes32String("2");
 		const nonce = ethers.utils.formatBytes32String("2");
@@ -825,25 +311,24 @@
 
 		balance = await underlying.balanceOf(carol.address);
 		expect(balance).to.equal(
-			ethers.utils.parseUnits("800", tokenDecimals),
+			ethers.utils.parseUnits("800", USDT_DECIMALS),
 			"Should have $800 USDT after a $200 bet"
 		);
 	});
 
 	describe("Settle", () => {
-		it("should settle bobs winning bet by index", async () => {
-			const wager = ethers.utils.parseUnits("100", tokenDecimals);
+		it("Should not allow back if end is invalid or oracle result already set", async () => {
+			const wager = ethers.utils.parseUnits("100", USDT_DECIMALS);
 			const odds = ethers.utils.parseUnits("5", ODDS_DECIMALS);
 			const close = 0;
-			const end = 1000000000000;
+			const end = 0;
 
 			// Runner 1 for a Win
 			const propositionId = ethers.utils.formatBytes32String("1");
 			const nonce = ethers.utils.formatBytes32String("1");
 
 			// Arbitary market ID set by the operator `${today}_${track}_${race}_W${runner}`
-			const marketId =
-				ethers.utils.formatBytes32String("20220115_BNE_1_W");
+			const marketId = ethers.utils.formatBytes32String("20220115_BNE_1_W");
 			const betSignature = await signBackMessage(
 				nonce,
 				propositionId,
@@ -855,9 +340,68 @@
 				owner
 			);
 
-			let count = await market.getCount();
-			expect(count).to.equal(0, "First bet should have a 0 index");
-
+			await expect(
+				market
+					.connect(bob)
+					.back(
+						nonce,
+						propositionId,
+						marketId,
+						wager,
+						odds,
+						close,
+						end,
+						betSignature
+					)
+			).to.be.revertedWith("back: Invalid date");
+
+			await oracle.setResult(
+				marketId,
+				propositionId,
+				"0x0000000000000000000000000000000000000000000000000000000000000000"
+			);
+
+			await expect(
+				market
+					.connect(bob)
+					.back(
+						nonce,
+						propositionId,
+						marketId,
+						wager,
+						odds,
+						close,
+						1000000000000,
+						betSignature
+					)
+			).to.be.revertedWith("back: Oracle result already set for this market");
+		});
+
+		it("Should transfer to vault if result not been set", async () => {
+			const wager = ethers.utils.parseUnits("100", USDT_DECIMALS);
+			const odds = ethers.utils.parseUnits("5", ODDS_DECIMALS);
+			const close = 0;
+			const latestBlockNumber = await ethers.provider.getBlockNumber();
+			const latestBlock = await ethers.provider.getBlock(latestBlockNumber);
+
+			const end = latestBlock.timestamp + 10000;
+
+			// Runner 1 for a Win
+			const propositionId = ethers.utils.formatBytes32String("1");
+			const nonce = ethers.utils.formatBytes32String("1");
+
+			// Arbitary market ID set by the operator `${today}_${track}_${race}_W${runner}`
+			const marketId = ethers.utils.formatBytes32String("20220115_BNE_1_W");
+			const betSignature = await signBackMessage(
+				nonce,
+				propositionId,
+				marketId,
+				wager,
+				odds,
+				close,
+				end,
+				owner
+			);
 			expect(
 				await market
 					.connect(bob)
@@ -873,6 +417,69 @@
 					)
 			).to.emit(market, "Placed");
 
+			const vaultBalanceBefore = await underlying.balanceOf(vault.address);
+			const index = 0;
+			await expect(market.settle(index)).to.be.revertedWith(
+				"_settle: Payout date not reached"
+			);
+
+			await hre.network.provider.request({
+				method: "evm_setNextBlockTimestamp",
+				params: [end + 7200]
+			});
+			expect(await market.settle(index)).to.emit(market, "Settled");
+
+			const vaultBalanceAfter = await underlying.balanceOf(vault.address);
+
+			const bet = await market.getBetByIndex(0);
+			expect(vaultBalanceAfter).to.equal(vaultBalanceBefore.add(bet[1]));
+		});
+
+		it("should settle bobs winning bet by index", async () => {
+			const wager = ethers.utils.parseUnits("100", USDT_DECIMALS);
+			const odds = ethers.utils.parseUnits("5", ODDS_DECIMALS);
+			const close = 0;
+
+			const latestBlockNumber = await ethers.provider.getBlockNumber();
+			const latestBlock = await ethers.provider.getBlock(latestBlockNumber);
+
+			const end = latestBlock.timestamp + 10000;
+
+			// Runner 1 for a Win
+			const propositionId = ethers.utils.formatBytes32String("1");
+			const nonce = ethers.utils.formatBytes32String("1");
+
+			// Arbitary market ID set by the operator `${today}_${track}_${race}_W${runner}`
+			const marketId = ethers.utils.formatBytes32String("20220115_BNE_1_W");
+			const betSignature = await signBackMessage(
+				nonce,
+				propositionId,
+				marketId,
+				wager,
+				odds,
+				close,
+				end,
+				owner
+			);
+
+			let count = await market.getCount();
+			expect(count).to.equal(0, "First bet should have a 0 index");
+
+			expect(
+				await market
+					.connect(bob)
+					.back(
+						nonce,
+						propositionId,
+						marketId,
+						wager,
+						odds,
+						close,
+						end,
+						betSignature
+					)
+			).to.emit(market, "Placed");
+
 			count = await market.getCount();
 			expect(count).to.equal(1, "Second bet should have a 1 index");
 
@@ -880,24 +487,30 @@
 			expect(inPlayCount).to.equal(1, "In play count should be 1");
 
 			let exposure = await market.getTotalExposure();
-			expect(exposure, "Exposure amount incorrect").to.equal(
-				ethers.utils.parseUnits("350", tokenDecimals)
-			);
+			expect(exposure).to.equal(ethers.utils.parseUnits("350", USDT_DECIMALS));
 
 			let inPlay = await market.getTotalInPlay();
-			expect(inPlay, "In play amount incorrect").to.equal(
-				ethers.utils.parseUnits("100", tokenDecimals)
-			);
+			expect(inPlay).to.equal(ethers.utils.parseUnits("450", USDT_DECIMALS));
 
 			await oracle.setResult(
 				marketId,
 				propositionId,
 				"0x0000000000000000000000000000000000000000000000000000000000000000"
 			);
-
 			const index = 0;
+			await expect(market.settle(index)).to.be.revertedWith(
+				"_settle: Payout date not reached"
+			);
+
+			await hre.network.provider.request({
+				method: "evm_setNextBlockTimestamp",
+				params: [end + 7200]
+			});
 			expect(await market.settle(index)).to.emit(market, "Settled");
 
+			await expect(market.settle(index)).to.be.revertedWith(
+				"settle: Bet has already settled"
+			);
 			exposure = await market.getTotalExposure();
 			expect(exposure).to.equal(0);
 
@@ -905,12 +518,9 @@
 			expect(inPlay).to.equal(0);
 
 			const balance = await underlying.balanceOf(bob.address);
-			expect(balance).to.equal(
-				ethers.utils.parseUnits("1350", tokenDecimals)
-			);
+			expect(balance).to.equal(ethers.utils.parseUnits("1350", USDT_DECIMALS));
 		});
 	});
->>>>>>> 2e84896d
 });
 
 async function signMessage(message: string, signer: SignerWithAddress) {
