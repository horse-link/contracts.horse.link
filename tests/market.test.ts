--- conflicted
+++ resolved
@@ -24,6 +24,7 @@
 
 describe("Market", () => {
 	let underlying: Token;
+	let tokenDecimals: number;
 	let vault: Vault;
 	let market: Market;
 	let oracle: MarketOracle;
@@ -39,7 +40,6 @@
 	beforeEach(async () => {
 		[owner, alice, bob, carol] = await ethers.getSigners();
 
-<<<<<<< HEAD
 		underlying = (await ethers.getContractAt(
 			fixture.Usdt.abi,
 			fixture.Usdt.address
@@ -58,10 +58,6 @@
 		)) as MarketOracle;
 
 		tokenDecimals = await underlying.decimals();
-=======
-		oracle = await new MarketOracle__factory(owner).deploy();
-		await oracle.deployed();
->>>>>>> 3ed7ed07
 
 		underlying = await new Token__factory(owner).deploy(
 			"Mock USDT",
@@ -122,15 +118,11 @@
 
 		await vault
 			.connect(alice)
-<<<<<<< HEAD
 			.deposit(ethers.utils.parseUnits("1000", tokenDecimals), alice.address);
 	});
 
 	it.skip("dummy", async () => {
 		expect(true).to.be.true;
-=======
-			.deposit(ethers.utils.parseUnits("1000", USDT_DECIMALS), alice.address);
->>>>>>> 3ed7ed07
 	});
 
 	it("should properties set on deploy", async () => {
@@ -171,11 +163,7 @@
 
 		await underlying
 			.connect(bob)
-<<<<<<< HEAD
 			.approve(market.address, ethers.utils.parseUnits("50", tokenDecimals));
-=======
-			.approve(market.address, ethers.utils.parseUnits("50", USDT_DECIMALS));
->>>>>>> 3ed7ed07
 
 		const targetOdds = ethers.utils.parseUnits("5", ODDS_DECIMALS);
 
@@ -234,11 +222,7 @@
 
 		await underlying
 			.connect(bob)
-<<<<<<< HEAD
 			.approve(market.address, ethers.utils.parseUnits("100", tokenDecimals));
-=======
-			.approve(market.address, ethers.utils.parseUnits("100", USDT_DECIMALS));
->>>>>>> 3ed7ed07
 		// Runner 1 for a Win
 		const propositionId = ethers.utils.formatBytes32String("1");
 		const nonce = ethers.utils.formatBytes32String("1");
@@ -315,11 +299,7 @@
 
 		await underlying
 			.connect(carol)
-<<<<<<< HEAD
 			.approve(market.address, ethers.utils.parseUnits("200", tokenDecimals));
-=======
-			.approve(market.address, ethers.utils.parseUnits("200", USDT_DECIMALS));
->>>>>>> 3ed7ed07
 		// Runner 2 for a Win
 		const propositionId = ethers.utils.formatBytes32String("2");
 		const nonce = ethers.utils.formatBytes32String("2");
@@ -559,11 +539,7 @@
 			expect(inPlay).to.equal(0);
 
 			const balance = await underlying.balanceOf(bob.address);
-<<<<<<< HEAD
 			expect(balance).to.equal(ethers.utils.parseUnits("1350", tokenDecimals));
-=======
-			expect(balance).to.equal(ethers.utils.parseUnits("1350", USDT_DECIMALS));
->>>>>>> 3ed7ed07
 		});
 	});
 });
