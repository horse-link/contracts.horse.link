<<<<<<< HEAD
import { BigNumber, BigNumberish, BytesLike } from "ethers";
import chai, { expect } from "chai";
import { ethers, deployments } from "hardhat";
=======
import { ethers } from "hardhat";

import chai, { expect } from "chai";

import {
  Token,
  Market__factory,
  Token__factory,
  Registry,
  Registry__factory,
  Vault__factory
} from "../build/typechain";

>>>>>>> 755189af
import { solidity } from "ethereum-waffle";
import { SignerWithAddress } from "@nomiclabs/hardhat-ethers/signers";
import {
	Market,
	MarketOracle,
	Registry,
	Token,
	Vault
} from "../build/typechain";

chai.use(solidity);

describe("Registry", () => {
<<<<<<< HEAD
	let vault: Vault;
	let registry: Registry;
	let market: Market;

	let owner: SignerWithAddress;

	beforeEach(async () => {
		const fixture = await deployments.fixture([
			"registry",
			"vault",
			"market"
		]);
		[owner] = await ethers.getSigners();

		registry = await ethers.getContractAt(
			fixture.Registry.abi,
			fixture.Registry.address
		);
		vault = await ethers.getContractAt(
			fixture.UsdtVault.abi,
			fixture.UsdtVault.address
		);
		market = await ethers.getContractAt(
			fixture.UsdtMarket.abi,
			fixture.UsdtMarket.address
		);
	});

	it("should be able to add markets and vaults", async () => {
		//Deploy a new market

		const market_count = await registry.marketCount();
		expect(market_count).to.equal(0, "Should have no markets");

		const vault_count = await registry.vaultCount();
		expect(vault_count).to.equal(0, "Should have no vaults");

		await registry.addMarket(market.address);
		const market_count2 = await registry.marketCount();
		expect(market_count2).to.equal(1, "Should have 1 market");

		await registry.addVault(vault.address);
		const vault_count2 = await registry.vaultCount();
		expect(vault_count2).to.equal(1, "Should have 1 vault");
	});
=======
  let underlying: Token;
  let token: Token;

  let registry: Registry;
  let owner: SignerWithAddress;
  let nonTokenHolders: SignerWithAddress;

  beforeEach(async () => {
    [owner, nonTokenHolders] = await ethers.getSigners();
    underlying = await new Token__factory(owner).deploy(
      "Mock USDT",
      "USDT",
      18
    );
    await underlying.deployed();

    token = await new Token__factory(owner).deploy("HL", "HL", 18);
    await token.deployed();

    registry = await new Registry__factory(owner).deploy(token.address);
    await registry.deployed();
  });

  it("Should only allow owner to set threshold", async () => {
    await expect(
      registry.connect(nonTokenHolders).setThreshold(100)
    ).to.be.revertedWith("onlyOwner: Caller is not the contract owner");
  });

  it("Should not allow under threshold holders to add vaults and market", async () => {
    const vault = await new Vault__factory(owner).deploy(underlying.address);
    const market = await new Market__factory(owner).deploy(
      vault.address,
      1,
      ethers.constants.AddressZero
    );
    const thresholdAmount = ethers.BigNumber.from("1000");
    await registry.setThreshold(thresholdAmount);

    await expect(
      registry.connect(nonTokenHolders).addVault(vault.address)
    ).to.be.revertedWith(
      "onlyTokenHolders: Caller does not hold enough tokens"
    );

    await expect(
      registry.connect(nonTokenHolders).addMarket(market.address)
    ).to.be.revertedWith(
      "onlyTokenHolders: Caller does not hold enough tokens"
    );
  });

  it("should be able to add markets and vaults", async () => {
    const market_count = await registry.marketCount();
    expect(market_count).to.equal(0, "Should have no markets");

    const vault_count = await registry.vaultCount();
    expect(vault_count).to.equal(0, "Should have no vaults");

    const vault = await new Vault__factory(owner).deploy(underlying.address);
    const market = await new Market__factory(owner).deploy(
      vault.address,
      1,
      ethers.constants.AddressZero
    );

    await registry.addMarket(market.address);
    const market_count2 = await registry.marketCount();
    expect(market_count2).to.equal(1, "Should have 1 market");

    await expect(registry.addMarket(market.address)).to.be.revertedWith(
      "addMarket: Market already added"
    );

    await registry.addVault(vault.address);
    const vault_count2 = await registry.vaultCount();
    expect(vault_count2).to.equal(1, "Should have 1 vault");
  });
>>>>>>> 755189af
});<|MERGE_RESOLUTION|>--- conflicted
+++ resolved
@@ -1,41 +1,29 @@
-<<<<<<< HEAD
 import { BigNumber, BigNumberish, BytesLike } from "ethers";
 import chai, { expect } from "chai";
 import { ethers, deployments } from "hardhat";
-=======
-import { ethers } from "hardhat";
 
-import chai, { expect } from "chai";
-
-import {
-  Token,
-  Market__factory,
-  Token__factory,
-  Registry,
-  Registry__factory,
-  Vault__factory
-} from "../build/typechain";
-
->>>>>>> 755189af
 import { solidity } from "ethereum-waffle";
 import { SignerWithAddress } from "@nomiclabs/hardhat-ethers/signers";
 import {
 	Market,
 	MarketOracle,
+	Market__factory,
 	Registry,
 	Token,
-	Vault
+	Vault,
+	Vault__factory
 } from "../build/typechain";
 
 chai.use(solidity);
 
 describe("Registry", () => {
-<<<<<<< HEAD
 	let vault: Vault;
 	let registry: Registry;
 	let market: Market;
-
+	let underlying: Token;
+	let token: Token;
 	let owner: SignerWithAddress;
+	let nonTokenHolders: SignerWithAddress;
 
 	beforeEach(async () => {
 		const fixture = await deployments.fixture([
@@ -43,7 +31,7 @@
 			"vault",
 			"market"
 		]);
-		[owner] = await ethers.getSigners();
+		[owner, nonTokenHolders] = await ethers.getSigners();
 
 		registry = await ethers.getContractAt(
 			fixture.Registry.abi,
@@ -57,11 +45,51 @@
 			fixture.UsdtMarket.abi,
 			fixture.UsdtMarket.address
 		);
+		underlying = await ethers.getContractAt(
+			fixture.Usdt.abi,
+			fixture.Usdt.address
+		);
 	});
 
 	it("should be able to add markets and vaults", async () => {
 		//Deploy a new market
 
+		const market_count = await registry.marketCount();
+		expect(market_count).to.equal(0, "Should have no markets");
+	});
+
+	it("Should only allow owner to set threshold", async () => {
+		await expect(
+			registry.connect(nonTokenHolders).setThreshold(100)
+		).to.be.revertedWith("onlyOwner: Caller is not the contract owner");
+	});
+
+	it("Should not allow under threshold holders to add vaults and market", async () => {
+		const vault = await await new Vault__factory(owner).deploy(
+			underlying.address
+		);
+		const market = await new Market__factory(owner).deploy(
+			vault.address,
+			1,
+			ethers.constants.AddressZero
+		);
+		const thresholdAmount = ethers.BigNumber.from("1000");
+		await registry.setThreshold(thresholdAmount);
+
+		await expect(
+			registry.connect(nonTokenHolders).addVault(vault.address)
+		).to.be.revertedWith(
+			"onlyTokenHolders: Caller does not hold enough tokens"
+		);
+
+		await expect(
+			registry.connect(nonTokenHolders).addMarket(market.address)
+		).to.be.revertedWith(
+			"onlyTokenHolders: Caller does not hold enough tokens"
+		);
+	});
+
+	it("should be able to add markets and vaults", async () => {
 		const market_count = await registry.marketCount();
 		expect(market_count).to.equal(0, "Should have no markets");
 
@@ -72,88 +100,12 @@
 		const market_count2 = await registry.marketCount();
 		expect(market_count2).to.equal(1, "Should have 1 market");
 
+		await expect(registry.addMarket(market.address)).to.be.revertedWith(
+			"addMarket: Market already added"
+		);
+
 		await registry.addVault(vault.address);
 		const vault_count2 = await registry.vaultCount();
 		expect(vault_count2).to.equal(1, "Should have 1 vault");
 	});
-=======
-  let underlying: Token;
-  let token: Token;
-
-  let registry: Registry;
-  let owner: SignerWithAddress;
-  let nonTokenHolders: SignerWithAddress;
-
-  beforeEach(async () => {
-    [owner, nonTokenHolders] = await ethers.getSigners();
-    underlying = await new Token__factory(owner).deploy(
-      "Mock USDT",
-      "USDT",
-      18
-    );
-    await underlying.deployed();
-
-    token = await new Token__factory(owner).deploy("HL", "HL", 18);
-    await token.deployed();
-
-    registry = await new Registry__factory(owner).deploy(token.address);
-    await registry.deployed();
-  });
-
-  it("Should only allow owner to set threshold", async () => {
-    await expect(
-      registry.connect(nonTokenHolders).setThreshold(100)
-    ).to.be.revertedWith("onlyOwner: Caller is not the contract owner");
-  });
-
-  it("Should not allow under threshold holders to add vaults and market", async () => {
-    const vault = await new Vault__factory(owner).deploy(underlying.address);
-    const market = await new Market__factory(owner).deploy(
-      vault.address,
-      1,
-      ethers.constants.AddressZero
-    );
-    const thresholdAmount = ethers.BigNumber.from("1000");
-    await registry.setThreshold(thresholdAmount);
-
-    await expect(
-      registry.connect(nonTokenHolders).addVault(vault.address)
-    ).to.be.revertedWith(
-      "onlyTokenHolders: Caller does not hold enough tokens"
-    );
-
-    await expect(
-      registry.connect(nonTokenHolders).addMarket(market.address)
-    ).to.be.revertedWith(
-      "onlyTokenHolders: Caller does not hold enough tokens"
-    );
-  });
-
-  it("should be able to add markets and vaults", async () => {
-    const market_count = await registry.marketCount();
-    expect(market_count).to.equal(0, "Should have no markets");
-
-    const vault_count = await registry.vaultCount();
-    expect(vault_count).to.equal(0, "Should have no vaults");
-
-    const vault = await new Vault__factory(owner).deploy(underlying.address);
-    const market = await new Market__factory(owner).deploy(
-      vault.address,
-      1,
-      ethers.constants.AddressZero
-    );
-
-    await registry.addMarket(market.address);
-    const market_count2 = await registry.marketCount();
-    expect(market_count2).to.equal(1, "Should have 1 market");
-
-    await expect(registry.addMarket(market.address)).to.be.revertedWith(
-      "addMarket: Market already added"
-    );
-
-    await registry.addVault(vault.address);
-    const vault_count2 = await registry.vaultCount();
-    expect(vault_count2).to.equal(1, "Should have 1 vault");
-  });
->>>>>>> 755189af
 });