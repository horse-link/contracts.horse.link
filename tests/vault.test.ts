import chai, { expect } from "chai";
import { ethers, deployments } from "hardhat";
import { solidity } from "ethereum-waffle";
import { SignerWithAddress } from "@nomiclabs/hardhat-ethers/signers";
import { Market, Token, Vault } from "../build/typechain";
import { getEventData } from "./utils";

chai.use(solidity);

describe("Vault", () => {
	let underlying: Token;
	let vault: Vault;
	let market: Market;
	let owner: SignerWithAddress;
	let alice: SignerWithAddress;
	let bob: SignerWithAddress;
	let underlyingDecimals: number;

	beforeEach(async () => {
		// Import deployments tagged with these values
		const fixture = await deployments.fixture(["vault", "token", "market"]);

		[owner, alice, bob] = await ethers.getSigners();

		underlying = (await ethers.getContractAt(
			fixture.Usdt.abi,
			fixture.Usdt.address
		)) as Token;

		vault = (await ethers.getContractAt(
			fixture.UsdtVault.abi,
			fixture.UsdtVault.address
		)) as Vault;

		market = (await ethers.getContractAt(
			fixture.UsdtMarket.abi,
			fixture.UsdtMarket.address
		)) as Market;

		underlyingDecimals = await underlying.decimals();

		await underlying.mint(
			owner.address,
			ethers.utils.parseUnits("1000000", underlyingDecimals)
		);
		await underlying.transfer(
			alice.address,
			ethers.utils.parseUnits("2000", underlyingDecimals)
		);
		await underlying.transfer(
			bob.address,
			ethers.utils.parseUnits("2000", underlyingDecimals)
		);
	});

	it("Mock USDT has the correct symbol", async () => {
		expect(await underlying.symbol()).to.equal("USDT");
	});

	it("should set properties on deploy", async () => {
		const _token = await vault.asset();
		expect(_token, "Should have token address as token").to.equal(
			underlying.address
		);

		const vaultName = await vault.name();
		const underlyingName = await underlying.name();
		expect(
			vaultName,
			"Name should be same as underlying with HL prefix"
		).to.equal(`HL ${underlyingName}`);

		const underlyingSymbol = await underlying.symbol();
		const vaultSymbol = await vault.symbol();
		expect(
			vaultSymbol,
			"Symbol should be same as underling with HL prefix"
		).to.equal(`HL${underlyingSymbol}`);
<<<<<<< HEAD
=======

		const vaultDecimals = await vault.decimals();
		expect(vaultDecimals, "Decimals should be same as underlying").to.equal(
			underlyingDecimals
		);
	});

	it("Should only allow owner to set market", async () => {
		await expect(
			vault
				.connect(alice)
				.setMarket(market.address, ethers.constants.MaxUint256)
		).to.be.revertedWith("Ownable: caller is not the owner");
	});

	it("Should not set market if market already set", async () => {
		await expect(
			vault.setMarket(
				market.address, //"0x9965507D1a55bcC2695C58ba16FB37d819B0A4dc", // random address
				ethers.constants.MaxUint256
			)
		).to.be.revertedWith("setMarket: Market already set");
	});

	it("Should get total assets 0 in vault after contract deployment", async () => {
		const totalAssets = await vault.totalAssets();
		expect(totalAssets).to.equal(0, "Should have no assets");
	});
>>>>>>> 8d962b41

		const underlyingDecimals = await underlying.decimals();
		const vaultDecimals = await vault.decimals();
		expect(vaultDecimals, "Decimals should be same as underlying").to.equal(
			underlyingDecimals
		);

		const vaultPerformance = await vault.getPerformance();
		expect(vaultPerformance, "Should have no performance value").to.equal(0);

		const _market = await vault.getMarket();
		expect(_market, "Should have market address").to.equal(market.address);
	});

	it("Should allow msg.sender to receive shares when receiver address is address zero", async () => {
		const amount = ethers.utils.parseUnits("100", underlyingDecimals);
		await underlying.connect(alice).approve(vault.address, amount);

		const originalTotalAssets = await vault.totalAssets();
		await vault.connect(alice).deposit(amount, ethers.constants.AddressZero);
		const totalAssets = await vault.totalAssets();
		expect(totalAssets).to.equal(originalTotalAssets.add(amount));
		expect(await vault.balanceOf(alice.address)).to.equal(amount);
		const vaultPerformance = await vault.getPerformance();
		expect(vaultPerformance).to.equal(100);
	});

	it("Should get user maxWithdraw amount", async () => {
		const amount = ethers.utils.parseUnits("100", underlyingDecimals);
		await underlying.connect(alice).approve(vault.address, amount);

		await vault.connect(alice).deposit(amount, alice.address);
		const maxWithdraw = await vault.maxWithdraw(alice.address);
		expect(maxWithdraw).to.equal(amount);
	});

	it("Should get previewWithdraw amount", async () => {
		const amount = ethers.utils.parseUnits("200", underlyingDecimals);
		await underlying.connect(bob).approve(vault.address, amount);

		await vault.connect(bob).deposit(amount, bob.address);
		const previewWithdraw = await vault.previewWithdraw(amount);
		expect(previewWithdraw).to.equal(amount);
	});

	it("Should not allow user to withdraw more than maxWithdraw", async () => {
		const amount = ethers.utils.parseUnits("1000", underlyingDecimals);
		await underlying.connect(alice).approve(vault.address, amount);

		await vault.connect(alice).deposit(amount, alice.address);

		await expect(
			vault
				.connect(alice)
				.withdraw(
					ethers.utils.parseUnits("1001", underlyingDecimals),
					alice.address,
					alice.address
				)
		).to.be.revertedWith("ERC4626: withdraw more than max");

		const receipt = await (
			await vault
				.connect(alice)
				.withdraw(
					ethers.utils.parseUnits("500", underlyingDecimals),
					alice.address,
					alice.address
				)
		).wait();
		expect(
			await vault.balanceOf(alice.address),
			"Balance of shares is wrong"
		).to.equal(ethers.utils.parseUnits("500", underlyingDecimals));

		expect(
			await underlying.balanceOf(alice.address),
			"Balance of underlying assets is wrong"
		).to.equal(ethers.utils.parseUnits("1500", underlyingDecimals));

		const event = getEventData("Withdraw", vault, receipt);
		expect(event.sender, "Sender should be alice").to.equal(alice.address);
		expect(event.receiver, "Receiver should be alice").to.equal(alice.address);
		expect(
			event.assets,
			"Assets should be the amount of assets requested"
		).to.equal(ethers.utils.parseUnits("500", underlyingDecimals));
	});
});<|MERGE_RESOLUTION|>--- conflicted
+++ resolved
@@ -76,37 +76,6 @@
 			vaultSymbol,
 			"Symbol should be same as underling with HL prefix"
 		).to.equal(`HL${underlyingSymbol}`);
-<<<<<<< HEAD
-=======
-
-		const vaultDecimals = await vault.decimals();
-		expect(vaultDecimals, "Decimals should be same as underlying").to.equal(
-			underlyingDecimals
-		);
-	});
-
-	it("Should only allow owner to set market", async () => {
-		await expect(
-			vault
-				.connect(alice)
-				.setMarket(market.address, ethers.constants.MaxUint256)
-		).to.be.revertedWith("Ownable: caller is not the owner");
-	});
-
-	it("Should not set market if market already set", async () => {
-		await expect(
-			vault.setMarket(
-				market.address, //"0x9965507D1a55bcC2695C58ba16FB37d819B0A4dc", // random address
-				ethers.constants.MaxUint256
-			)
-		).to.be.revertedWith("setMarket: Market already set");
-	});
-
-	it("Should get total assets 0 in vault after contract deployment", async () => {
-		const totalAssets = await vault.totalAssets();
-		expect(totalAssets).to.equal(0, "Should have no assets");
-	});
->>>>>>> 8d962b41
 
 		const underlyingDecimals = await underlying.decimals();
 		const vaultDecimals = await vault.decimals();
@@ -115,7 +84,10 @@
 		);
 
 		const vaultPerformance = await vault.getPerformance();
-		expect(vaultPerformance, "Should have no performance value").to.equal(0);
+		expect(
+			vaultPerformance,
+			"Should have unchanged performance value"
+		).to.equal(100);
 
 		const _market = await vault.getMarket();
 		expect(_market, "Should have market address").to.equal(market.address);
@@ -152,7 +124,7 @@
 		expect(previewWithdraw).to.equal(amount);
 	});
 
-	it("Should not allow user to withdraw more than maxWithdraw", async () => {
+	it.only("Should not allow user to withdraw more than maxWithdraw", async () => {
 		const amount = ethers.utils.parseUnits("1000", underlyingDecimals);
 		await underlying.connect(alice).approve(vault.address, amount);
 
