--- conflicted
+++ resolved
@@ -5,13 +5,11 @@
 import os
 import requests
 
-
 load_dotenv()
 
 node = os.getenv('GOERLI_URL')
 web3 = Web3(Web3.HTTPProvider(node))
 
-empty_array = b'\x00' * 16
 
 def get_markets():
     response = requests.get('https://horse.link/api/config')
@@ -19,46 +17,33 @@
     return data['markets']
 
 
-def get_oracle() -> str:
+def get_oracle():
     response = requests.get('https://horse.link/api/config')
     data = response.json()
     return data['addresses']['marketOracle']
 
 
-def load_market(address: str, token: str):
-    response = requests.get(f'https://raw.githubusercontent.com/horse-link/contracts.horse.link/main/deployments/goerli/{token}Market.json')
-    data = response.json()
-    abi = data['abi']
-    contract = web3.eth.contract(address=address, abi=abi)
-    return contract
+def load_market(address):
+    with open('./artifacts/contracts/Market.sol/Market.json') as f:
+        data = json.load(f)
+        abi = data['abi']
+        contract = web3.eth.contract(address=address, abi=abi)
+        return contract
 
 
 def load_oracle():
 
     address = get_oracle()
 
-    response = requests.get('https://raw.githubusercontent.com/horse-link/contracts.horse.link/main/deployments/goerli/MarketOracle.json')
-    data = response.json()
-    abi = data['abi']
-    contract = web3.eth.contract(address=address, abi=abi)
-    return contract
+    with open('./artifacts/contracts/MarketOracle.sol/MarketOracle.json') as f:
+        data = json.load(f)
+        abi = data['abi']
+        contract = web3.eth.contract(address=address, abi=abi)
+        return contract
 
 
-<<<<<<< HEAD
-=======
-def get_count(contract) -> int:
-    count = contract.functions.getCount().call()
-    return count
-
-
->>>>>>> f0f37c5f
 def get_result(oracle, marketId):
     result = oracle.functions.getResult(marketId).call()
-    return result
-
-
-def check_result(oracle, marketId, propositionId) -> bool:
-    result = oracle.functions.checkResult(marketId, propositionId).call()
     return result
 
 
@@ -84,11 +69,7 @@
     return tx_receipt
 
 
-<<<<<<< HEAD
-def settle(index):
-=======
 def settle(market, index):
->>>>>>> f0f37c5f
     account_from = {
         'private_key': os.getenv('PRIVATE_KEY'),
         'address': '0x155c21c846b68121ca59879B3CCB5194F5Ae115E',
@@ -110,38 +91,30 @@
     return tx_receipt
 
 
-def update_market_oracle(market, oracle):
+def main():
+    # fetch registry contract address from the api
+    market_addresses = get_markets()
+    oracle = load_oracle()
     now = datetime.now().timestamp()
     print(f"Current Time: {now}")
 
-<<<<<<< HEAD
     # settle each market
     for market_address in market_addresses:
         market = load_market(market_address['address'])
         count = market.functions.getCount().call()
-=======
-    count = get_count(market)
->>>>>>> f0f37c5f
 
-    # update each bet in reverse order
-    for i in range(count - 1, 0, -1):
-        try:
+        # settle each bet in reverse order
+        for i in range(count - 1, 0, -1):
             bet = market.functions.getBetByIndex(i).call()
 
-<<<<<<< HEAD
             # check if bet is less than 24 hours old
             if bet[2] > now - 60 * 60 * 24:
-=======
-            # check if bet is less than 2 hours old
-            if bet[2] > now - 60 * 60 * 24 and bet[3] == False:
->>>>>>> f0f37c5f
 
-                # check if bet has a result
+                # check if bet is settled via the api
                 market_id = bet[5][0:11]
                 mid = market_id.decode('ASCII')
                 print(f"Market ID: {mid}")
 
-<<<<<<< HEAD
                 # check if bet is settled
                 if bet[3] == False:
 
@@ -158,39 +131,16 @@
 
                         signature = response.json()['signature']
                         proposition_id = response.json()['winningPropositionId']
-=======
-                # Note: this url will change to the results endpoint
-                response = requests.get(
-                    f'https://horse.link/api/bets/sign/{mid}')
-
-                result = response.json()
-
-                # check if the bet has a result from the api
-                if response.status_code == 200 and result.get('winningPropositionId') is not None:
-
-                    oracle_result = get_result(oracle, market_id)
-                    
-                    # check if the result is already set on the oracle
-                    if oracle_result == empty_array:
-                        # set result on oracle
-                        print(
-                            f"Setting result for market {market} to the oracle")
-
-                        signature = response.json()['marketOracleResultSig']
-                        proposition_id = response.json()['winningPropositionId']
-
->>>>>>> f0f37c5f
                         tx_receipt = set_result(
                             oracle, market_id, proposition_id, signature)
 
                         print(tx_receipt)
 
-<<<<<<< HEAD
                     # If we have a result from the API and the oracle has already added the result
                     if response.status_code == 200 and result != b'\x00\x00\x00\x00\x00\x00\x00\x00\x00\x00\x00\x00\x00\x00\x00\x00':
                         print(f"Settling bet {i} for market {market_address['address']}")
 
-                        tx_receipt = settle(i)
+                        tx_receipt = settle(market, i)
                         print(tx_receipt)
                     else:
                         print(
@@ -199,64 +149,9 @@
                     print(
                         f"Bet {i} for market {market_address['address']} already settled")
 
-=======
->>>>>>> f0f37c5f
             else:
-                print(
-                    f"Bet {i} for market {market} is too old or already settled")
+                print(f"Bet {i} for market {market_address['address']} is too old")
                 break
-        except Exception as e:
-            print(e)
-
-
-def settle_market(market, oracle):
-    print(f"Settling market {market}")
-    now = datetime.now().timestamp()
-    print(f"Current Time: {now}")
-
-    count = get_count(market)
-    
-    # settle each bet in reverse order
-    for i in range(count - 1, 0, -1):
-        try:
-            bet = market.functions.getBetByIndex(i).call()
-
-            # check if is ready to
-            if bet[2] > now - 60 * 60 * 24 and bet[3] == False:
-
-                # check if bet has a result
-                market_id = bet[5][0:11]
-                mid = market_id.decode('ASCII')
-                print(f"Market ID: {mid}")
-
-                oracle_result = get_result(oracle, market_id)
-                    
-                if oracle_result != empty_array:
-                    print(f"Settling bet {i} for market {market}")
-
-                    tx_receipt = settle(market, i)
-                    print(tx_receipt)
-
-            else:
-                print(
-                    f"Bet {i} for market {market} is too old or already settled")
-                break
-        except Exception as e:
-            print(e)
-
-
-def main():
-    # fetch registry contract address from the api
-    market_addresses = get_markets()
-    oracle = load_oracle()
-
-    # settle each market
-    for market_address in market_addresses:
-        update_market_oracle(market_address['address'], oracle)
-        settle_market(market_address['address'], oracle)
-
-        update_market_oracle(market, oracle)
-        settle_market(market, oracle)
 
 
 if __name__ == '__main__':
