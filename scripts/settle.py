--- conflicted
+++ resolved
@@ -117,11 +117,8 @@
         for i in range(count - 1, 0, -1):
             bet = market.functions.getBetByIndex(i).call()
 
-<<<<<<< HEAD
-            # check if bet is settled via the api
-            market_id = bet[5][0:11]
-            mid = market_id.decode('ASCII')
-            print(f"Market ID: {mid}")
+            # bet 2 is payout time
+            if bet[2] > now:
 
             # check if bet is settled
             if bet[3] == False:
@@ -148,55 +145,12 @@
 
                     tx_receipt = settle(market, i)
                     print(tx_receipt)
-=======
-            # bet 2 is payout time
-            if bet[2] > now:
-
-                # check if bet is settled via the api
-                market_id = bet[5][0:11]
-                mid = market_id.decode('ASCII')
-                print(f"Market ID: {mid}")
-
-                # check if bet is settled
-                if bet[3] == False:
-
-                    # check if result has been added to the oracle
-                    result = get_result(oracle, market_id)
-
-                    # call api to get result
-                    response = requests.get(f'https://horse.link/api/markets/result/{mid}')
-
-                    # If we have a result from the API and the oracle has not already added the result
-                    if response.status_code == 200 and result == b'\x00\x00\x00\x00\x00\x00\x00\x00\x00\x00\x00\x00\x00\x00\x00\x00':
-                        # set result on oracle
-                        print(f"Adding result for bet {i} to the oracle")
-
-                        signature = response.json()['signature']
-                        proposition_id = response.json()['winningPropositionId']
-                        set_result(
-                            oracle, market_id, proposition_id, signature)
-
-                    # If we have a result from the API and the oracle has already added the result
-                    if response.status_code == 200 and result != b'\x00\x00\x00\x00\x00\x00\x00\x00\x00\x00\x00\x00\x00\x00\x00\x00':
-                        print(f"Settling bet {i} for market {market_address['address']}")
-
-                        tx_receipt = settle(market, i)
-                        print(tx_receipt)
-                    else:
-                        print(
-                            f"Bet {i} for market {market_address['address']} already settled or result not added")
->>>>>>> 83fc576a
                 else:
                     print(
                         f"Bet {i} for market {market_address['address']} already settled or result not added")
             else:
-<<<<<<< HEAD
-                print(
-                    f"Bet {i} for market {market_address['address']} already settled")
-=======
                 print(f"Bet {i} for market {market_address['address']} is not ready to settle")
                 break
->>>>>>> 83fc576a
 
 
 if __name__ == '__main__':
