--- conflicted
+++ resolved
@@ -198,16 +198,11 @@
 
     # settle each market
     for market_address in market_addresses:
-<<<<<<< HEAD
         update_market_oracle(market_address['address'], oracle)
         settle_market(market_address['address'], oracle)
-=======
-        # need to get list of tokens
-        market = load_market(market_address['address'], 'Usdt')
 
         update_market_oracle(market, oracle)
         settle_market(market, oracle)
->>>>>>> d2ba6858
 
 
 if __name__ == '__main__':
