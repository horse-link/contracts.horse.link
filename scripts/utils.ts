import fs from "fs";
import path from "path";
import axios from "axios";
import rlp from "rlp";
import keccak from "keccak";
import { ethers } from "ethers";
import { concat, hexlify, isHexString, toUtf8Bytes } from "ethers/lib/utils";
import { LedgerSigner } from "@ethersproject/hardware-wallets";
<<<<<<< HEAD
//dotenv import
=======
>>>>>>> ae82b225
import * as dotenv from "dotenv";

import type { BigNumberish } from "ethers";
dotenv.config();

// load .env into process.env
dotenv.config();

export const node = process.env.GOERLI_URL;
export const provider: ethers.providers.Provider =
	new ethers.providers.JsonRpcProvider(node);

const configPath = path.resolve(__dirname, "../contracts.json");

export type Signature = {
	v: BigNumberish;
	r: string;
	s: string;
};

export type MarketDetails = {
	id: string;
	date: number;
	location: string;
	race: number;
};

export type RaceDetails = {
	id: string;
	market: MarketDetails;
	number: string;
};

export type BetId = string;

export type BetDetails = {
	id: BetId;
	createdAt: string; // BigNum?
	createdAtTx;
	marketId;
	marketAddress;
};

export type DataHexString = string;

export async function getOracle(): Promise<string> {
	const response = await axios.get("https://alpha.horse.link/api/config");
	const data = response.data;
	return data.addresses.marketOracle;
}

export async function loadOracle(): Promise<ethers.Contract> {
	const address = await getOracle();
	const response = await axios.get(
		"https://raw.githubusercontent.com/horse-link/contracts.horse.link/main/deployments/goerli/MarketOracle.json"
	);
	const data = response.data;
	return new ethers.Contract(address, data.abi, provider).connect(
		new ethers.Wallet(process.env.SETTLE_PRIVATE_KEY, provider)
	);
}

export async function loadMarket(address: string): Promise<ethers.Contract> {
	// All the markets are the same, so we'll just the Usdt for now
	const response = await axios.get(
		`https://raw.githubusercontent.com/horse-link/contracts.horse.link/main/deployments/goerli/UsdtMarket.json`
	);
	const data = response?.data;
	return new ethers.Contract(address, data.abi, provider).connect(
		new ethers.Wallet(process.env.SETTLE_PRIVATE_KEY, provider)
	);
}

export function bytes16HexToString(hex: DataHexString): string {
	const s = Buffer.from(hex.slice(2), "hex").toString("utf8").toString();
	// Chop off the trailing 0s
	return s.slice(0, s.indexOf("\0"));
}

export function formatBytes16String(text: string): string {
	// Get the bytes
	const bytes = toUtf8Bytes(text);

	// Check we have room for null-termination
	if (bytes.length > 15) {
		throw new Error("bytes16 string must be less than 16 bytes");
	}

	// Zero-pad (implicitly null-terminates)
	return hexlify(concat([bytes, ethers.constants.HashZero]).slice(0, 16));
}

export type Seconds = number;

export const getContractAddressFromNonce = async (
	signer,
	nonce
): Promise<string> => {
	const rlpEncoded = rlp.encode([signer.address.toString(), nonce]);
	const longContractAddress = keccak("keccak256")
		.update(rlpEncoded)
		.digest("hex");
	return longContractAddress.substring(24);
};

export const updateContractConfig = (network, newConfig): boolean => {
	const config = JSON.parse(fs.readFileSync(configPath).toString());
	config[network] = newConfig;
	fs.writeFileSync(configPath, JSON.stringify(config, null, 2));
	return true;
};

const getDerivationPathForIndex = (i: number) => `44'/60'/0'/0/${i}`;

export const getLedgerSigner = (
	index: number,
	provider: ethers.providers.Provider
): LedgerSigner => {
	const signer = new LedgerSigner(
		provider,
		null,
		getDerivationPathForIndex(index)
	);
	// Fix signing for EIP-1559 while ethers.js isn't fixed.
	signer.signTransaction = ledgerSignTransaction;
	return signer;
};

/*
 * Fixes LedgerSigner for EIP1559 while ethers.js isn't fixed.
 * The package.json also uses "resolutions" to upgrade the ledger
 * dependencies to the correct version.
 */
export async function ledgerSignTransaction(
	transaction: ethers.providers.TransactionRequest
): Promise<string> {
	const tx = await ethers.utils.resolveProperties(transaction);
	const baseTx: ethers.utils.UnsignedTransaction = {
		chainId: tx.chainId || undefined,
		data: tx.data || undefined,
		gasLimit: tx.gasLimit || undefined,
		gasPrice: tx.gasPrice || undefined,
		nonce: tx.nonce ? ethers.BigNumber.from(tx.nonce).toNumber() : undefined,
		to: tx.to || undefined,
		value: tx.value || undefined
	};

	// The following three properties are not added to the baseTx above
	// like the other properties only because this results in failure on
	// the hardhat local network.
	if (tx.maxFeePerGas) baseTx.maxFeePerGas = tx.maxFeePerGas;
	if (tx.maxPriorityFeePerGas)
		baseTx.maxPriorityFeePerGas = tx.maxPriorityFeePerGas;
	if (tx.type) baseTx.type = tx.type;

	const unsignedTx = ethers.utils.serializeTransaction(baseTx).substring(2);
	// @ts-ignore
	const sig = await this._retry((eth) =>
		// @ts-ignore
		eth.signTransaction(this.path, unsignedTx)
	);

	return ethers.utils.serializeTransaction(baseTx, {
		v: ethers.BigNumber.from("0x" + sig.v).toNumber(),
		r: "0x" + sig.r,
		s: "0x" + sig.s
	});
}

export const getGasPriceFromEnv = (): ethers.BigNumber => {
	const gasPrice = ethers.BigNumber.from(
		process.env.DEPLOY_GAS_PRICE_WEI.toString()
	);
	if (!ethers.BigNumber.isBigNumber(gasPrice))
		throw new Error("Could not fetch gas price from DEPLOY_GAS_PRICE_WEI env");
	return gasPrice;
};

export type SubgraphBetOptions = {
	unsettledOnly?: Boolean;
	maxResults?: Number;
	payoutAtLt?: Seconds;
};

export async function getSubgraphBetsSince(
	createdAtGt: Seconds,
	options: SubgraphBetOptions = {}
): Promise<BetDetails[]> {
	const timeString = Math.floor(createdAtGt);

	const { unsettledOnly = false, maxResults = 1000, payoutAtLt } = options;

	const whereClauses = [
		`createdAt_gt: "${timeString}"`,
		unsettledOnly ? ", settled_not: true" : "",
		payoutAtLt ? `payoutAt_lt: ${payoutAtLt}` : ""
	];
	const whereClause = whereClauses.filter(Boolean).join(",");

	const betsQuery = `
        {
            bets(where: {${whereClause}}, orderBy: createdAt, first: ${maxResults}, orderDirection: desc) {
                id
                createdAt
                createdAtTx
                marketId
                marketAddress
            }
        }
    `;

	const response = await axios(
		"https://api.thegraph.com/subgraphs/name/horse-link/hl-protocol-goerli",
		{
			method: "POST",
			headers: {
				"Content-Type": "application/json"
			},
			data: JSON.stringify({
				query: betsQuery
			})
		}
	);
	return response.data.data.bets;
}

export function hydrateMarketId(
	marketId: string | DataHexString
): MarketDetails {
	const id = isHexString(marketId) ? bytes16HexToString(marketId) : marketId;
	const daysSinceEpoch = parseInt(id.slice(0, 6));
	const location = id.slice(6, 9);
	const race = parseInt(id.slice(9, 11));
	return {
		id,
		date: daysSinceEpoch,
		location,
		race
	};
}

export function hydratePropositionId(propositionId: string): RaceDetails {
	const id = propositionId.slice(0, 13);
	const market = hydrateMarketId(propositionId.slice(0, 11));
	const number = propositionId.slice(12, 14);
	return {
		id,
		market,
		number
	};
}<|MERGE_RESOLUTION|>--- conflicted
+++ resolved
@@ -6,14 +6,8 @@
 import { ethers } from "ethers";
 import { concat, hexlify, isHexString, toUtf8Bytes } from "ethers/lib/utils";
 import { LedgerSigner } from "@ethersproject/hardware-wallets";
-<<<<<<< HEAD
-//dotenv import
-=======
->>>>>>> ae82b225
 import * as dotenv from "dotenv";
-
 import type { BigNumberish } from "ethers";
-dotenv.config();
 
 // load .env into process.env
 dotenv.config();
