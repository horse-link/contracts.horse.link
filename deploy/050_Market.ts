--- conflicted
+++ resolved
@@ -66,14 +66,8 @@
 				.connect(signer)
 				.approve(vaultDeployment.address, ethers.constants.MaxUint256);
 			await receipt.wait();
-<<<<<<< HEAD
-		}
-		if (!network.tags.production && !network.tags.testing) {
-			const balance = await token.balanceOf(deployer);
-=======
 
 			const balance = await token.balanceOf(signer.address);
->>>>>>> 8d962b41
 			await execute(
 				tokenDetails.vaultName,
 				{
