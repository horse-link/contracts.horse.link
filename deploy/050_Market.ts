import "@nomiclabs/hardhat-ethers";
import { ethers } from "hardhat";
import "hardhat-deploy";
import { DeployFunction } from "hardhat-deploy/types";
import { HardhatRuntimeEnvironment } from "hardhat/types";
import { Token } from "../build/typechain";
import { UnderlyingTokens } from "../deployData/settings";
/*
 * Deploy a Market contract with an Oracle
 */
const func: DeployFunction = async function (hre: HardhatRuntimeEnvironment) {
	const { deployments, getNamedAccounts, network } = hre;
	const { deploy, execute } = deployments;

	const oracle = await deployments.get("MarketOracle");
	const namedAccounts = await getNamedAccounts();
	const deployer = namedAccounts.deployer;

	for (const tokenDetails of UnderlyingTokens) {
		const vaultDeployment = await deployments.get(tokenDetails.vaultName);
		let tokenAddress: string;
		if (network.tags.production || network.tags.uat) {
			tokenAddress = namedAccounts[tokenDetails.deploymentName];
		} else {
			const tokenDeployment = await deployments.get(
				tokenDetails.deploymentName
			);
			tokenAddress = tokenDeployment.address;
		}
		const marketDeployment = await deploy(tokenDetails.marketName, {
			contract: "Market",
			from: deployer,
			args: [vaultDeployment.address, 0, oracle.address],
			log: true,
			autoMine: true,
			skipIfAlreadyDeployed: false
		});
		if (marketDeployment?.newlyDeployed) {
			await execute(
				tokenDetails.vaultName,
				{ from: deployer, log: true },
				"setMarket",
				marketDeployment.address,
				ethers.constants.MaxUint256
			);
			if (!network.tags.testing) {
				await execute(
					"Registry",
					{ from: deployer, log: true },
					"addMarket",
					marketDeployment.address
				);
			}
		}
<<<<<<< HEAD

		const token: Token = await ethers.getContractAt("Token", tokenAddress);
		if (!network.tags.production) {
=======
		// 1. Approve the Vault contract to spend the tokens
		// 2. Deposit a bunch of tokens
		if (!network.tags.production && !network.tags.testing) {
			const token: Token = await ethers.getContractAt("Token", tokenAddress);
			//get deployer signer from hardhat-deploy
>>>>>>> 3db0f34d
			const signer = await ethers.getSigner(deployer);
			const receipt = await token
				.connect(signer)
				.approve(vaultDeployment.address, ethers.constants.MaxUint256);
			await receipt.wait();
<<<<<<< HEAD
		}
		if (!network.tags.production && !network.tags.testing) {
			const balance = await token.balanceOf(deployer);
=======
			const balance = await token.balanceOf(signer.address);
>>>>>>> 3db0f34d
			await execute(
				tokenDetails.vaultName,
				{
					from: deployer,
					log: true
				},
				"deposit",
				balance.div(2),
				deployer
			);
		}
	}
};
export default func;
func.tags = ["market"];
func.dependencies = ["vault", "oracle"];<|MERGE_RESOLUTION|>--- conflicted
+++ resolved
@@ -52,29 +52,19 @@
 				);
 			}
 		}
-<<<<<<< HEAD
 
 		const token: Token = await ethers.getContractAt("Token", tokenAddress);
 		if (!network.tags.production) {
-=======
-		// 1. Approve the Vault contract to spend the tokens
-		// 2. Deposit a bunch of tokens
-		if (!network.tags.production && !network.tags.testing) {
 			const token: Token = await ethers.getContractAt("Token", tokenAddress);
 			//get deployer signer from hardhat-deploy
->>>>>>> 3db0f34d
 			const signer = await ethers.getSigner(deployer);
 			const receipt = await token
 				.connect(signer)
 				.approve(vaultDeployment.address, ethers.constants.MaxUint256);
 			await receipt.wait();
-<<<<<<< HEAD
 		}
 		if (!network.tags.production && !network.tags.testing) {
 			const balance = await token.balanceOf(deployer);
-=======
-			const balance = await token.balanceOf(signer.address);
->>>>>>> 3db0f34d
 			await execute(
 				tokenDetails.vaultName,
 				{
