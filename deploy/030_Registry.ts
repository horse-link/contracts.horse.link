import "@nomiclabs/hardhat-ethers";
import "hardhat-deploy";
import { DeployFunction, Deployment } from "hardhat-deploy/types";
import { HardhatRuntimeEnvironment } from "hardhat/types";
/*
 * Deploy a Registry
 */
const func: DeployFunction = async function (hre: HardhatRuntimeEnvironment) {
	const { deployments, getNamedAccounts } = hre;
	const { deploy } = deployments;
<<<<<<< HEAD
	const { deployer } = await getNamedAccounts();
	let registryTokenDeployment: Deployment;
	try {
		registryTokenDeployment = await deployments.get("HorseLink");
	} catch {
		registryTokenDeployment = await deployments.get("MockHorseLink");
	}
=======
	const namedAccounts = await getNamedAccounts();
	const deployer = namedAccounts.deployer;
	const registryTokenAddress = hre.network.live
		? namedAccounts.HorseLink ?? namedAccounts.MockHorseLink
		: (await hre.deployments.get("MockHorseLink")).address;
>>>>>>> 925ed590

	console.log(`Deployer: ${deployer}`);

	const deployment = await deploy("Registry", {
		from: deployer,
		args: [registryTokenDeployment.address],
		log: true,
		autoMine: true,
		skipIfAlreadyDeployed: false
	});
	if (hre.network.live) {
		// Verify
		// Wait 20 seconds
		setTimeout(async () => {
			await hre.run("verify:verify", {
				address: deployment.address,
				constructorArguments: [registryTokenDeployment.address]
			});
		}, 20000);
	}
};

export default func;
func.tags = ["registry"];
func.dependencies = ["underlying"];<|MERGE_RESOLUTION|>--- conflicted
+++ resolved
@@ -8,21 +8,12 @@
 const func: DeployFunction = async function (hre: HardhatRuntimeEnvironment) {
 	const { deployments, getNamedAccounts } = hre;
 	const { deploy } = deployments;
-<<<<<<< HEAD
-	const { deployer } = await getNamedAccounts();
-	let registryTokenDeployment: Deployment;
-	try {
-		registryTokenDeployment = await deployments.get("HorseLink");
-	} catch {
-		registryTokenDeployment = await deployments.get("MockHorseLink");
-	}
-=======
+
 	const namedAccounts = await getNamedAccounts();
 	const deployer = namedAccounts.deployer;
 	const registryTokenAddress = hre.network.live
 		? namedAccounts.HorseLink ?? namedAccounts.MockHorseLink
 		: (await hre.deployments.get("MockHorseLink")).address;
->>>>>>> 925ed590
 
 	console.log(`Deployer: ${deployer}`);
 
